module github.com/ava-labs/avalanche-network-runner

go 1.19

require (
	github.com/ava-labs/avalanchego v1.9.10
	github.com/ava-labs/coreth v0.11.8-rc.3
	github.com/ethereum/go-ethereum v1.10.26
	github.com/grpc-ecosystem/grpc-gateway/v2 v2.15.0
	github.com/onsi/ginkgo/v2 v2.7.0
	github.com/onsi/gomega v1.25.0
	github.com/otiai10/copy v1.9.0
	github.com/prometheus/client_golang v1.14.0
	github.com/shirou/gopsutil v3.21.11+incompatible
	github.com/spf13/cobra v1.6.1
	github.com/stretchr/testify v1.8.1
	go.uber.org/zap v1.24.0
	golang.org/x/exp v0.0.0-20220426173459-3bcf042a4bf5
	golang.org/x/mod v0.6.0-dev.0.20220419223038-86c51ed26bb4
	golang.org/x/sync v0.1.0
	google.golang.org/genproto v0.0.0-20221207170731-23e4bf6bdc37
	google.golang.org/grpc v1.53.0-dev
	google.golang.org/protobuf v1.28.1
)

require (
	github.com/Microsoft/go-winio v0.5.2 // indirect
	github.com/NYTimes/gziphandler v1.1.1 // indirect
	github.com/VictoriaMetrics/fastcache v1.10.0 // indirect
	github.com/beorn7/perks v1.0.1 // indirect
	github.com/btcsuite/btcd/btcec/v2 v2.3.2 // indirect
	github.com/btcsuite/btcd/btcutil v1.1.3 // indirect
	github.com/cenkalti/backoff/v4 v4.1.3 // indirect
	github.com/cespare/xxhash/v2 v2.1.2 // indirect
	github.com/davecgh/go-spew v1.1.1 // indirect
	github.com/deckarep/golang-set v1.8.0 // indirect
	github.com/decred/dcrd/dcrec/secp256k1/v4 v4.1.0 // indirect
	github.com/dlclark/regexp2 v1.4.1-0.20201116162257-a2a8dda75c91 // indirect
	github.com/dop251/goja v0.0.0-20220405120441-9037c2b61cbf // indirect
	github.com/fjl/memsize v0.0.0-20190710130421-bcb5799ab5e5 // indirect
	github.com/fsnotify/fsnotify v1.6.0 // indirect
	github.com/gballet/go-libpcsclite v0.0.0-20191108122812-4678299bea08 // indirect
	github.com/go-logr/logr v1.2.3 // indirect
	github.com/go-logr/stdr v1.2.2 // indirect
	github.com/go-ole/go-ole v1.2.6 // indirect
	github.com/go-sourcemap/sourcemap v2.1.3+incompatible // indirect
	github.com/go-stack/stack v1.8.0 // indirect
	github.com/golang-jwt/jwt/v4 v4.3.0 // indirect
	github.com/golang/mock v1.6.0 // indirect
	github.com/golang/protobuf v1.5.2 // indirect
	github.com/golang/snappy v0.0.4 // indirect
	github.com/google/btree v1.1.2 // indirect
	github.com/google/go-cmp v0.5.9 // indirect
	github.com/google/uuid v1.3.0 // indirect
	github.com/gorilla/mux v1.8.0 // indirect
	github.com/gorilla/rpc v1.2.0 // indirect
	github.com/gorilla/websocket v1.4.2 // indirect
	github.com/grpc-ecosystem/go-grpc-prometheus v1.2.0 // indirect
	github.com/hashicorp/go-bexpr v0.1.10 // indirect
	github.com/hashicorp/golang-lru v0.5.5-0.20210104140557-80c98217689d // indirect
	github.com/hashicorp/hcl v1.0.0 // indirect
	github.com/holiman/big v0.0.0-20221017200358-a027dc42d04e // indirect
	github.com/holiman/bloomfilter/v2 v2.0.3 // indirect
	github.com/holiman/uint256 v1.2.0 // indirect
	github.com/huin/goupnp v1.0.3 // indirect
	github.com/inconshreveable/mousetrap v1.0.1 // indirect
	github.com/jackpal/gateway v1.0.6 // indirect
	github.com/jackpal/go-nat-pmp v1.0.2 // indirect
	github.com/magiconair/properties v1.8.6 // indirect
	github.com/mattn/go-colorable v0.1.12 // indirect
	github.com/mattn/go-isatty v0.0.14 // indirect
	github.com/mattn/go-runewidth v0.0.9 // indirect
	github.com/matttproud/golang_protobuf_extensions v1.0.2-0.20181231171920-c182affec369 // indirect
	github.com/mitchellh/mapstructure v1.5.0 // indirect
	github.com/mitchellh/pointerstructure v1.2.0 // indirect
	github.com/mr-tron/base58 v1.2.0 // indirect
	github.com/nbutton23/zxcvbn-go v0.0.0-20180912185939-ae427f1e4c1d // indirect
	github.com/olekukonko/tablewriter v0.0.5 // indirect
	github.com/pelletier/go-toml v1.9.5 // indirect
	github.com/pelletier/go-toml/v2 v2.0.1 // indirect
	github.com/pires/go-proxyproto v0.6.2 // indirect
	github.com/pmezard/go-difflib v1.0.0 // indirect
	github.com/prometheus/client_model v0.3.0 // indirect
	github.com/prometheus/common v0.37.0 // indirect
	github.com/prometheus/procfs v0.8.0 // indirect
	github.com/rjeczalik/notify v0.9.3 // indirect
	github.com/rs/cors v1.7.0 // indirect
	github.com/spaolacci/murmur3 v1.1.0 // indirect
	github.com/spf13/afero v1.8.2 // indirect
	github.com/spf13/cast v1.5.0 // indirect
	github.com/spf13/jwalterweatherman v1.1.0 // indirect
	github.com/spf13/pflag v1.0.5 // indirect
	github.com/spf13/viper v1.12.0 // indirect
	github.com/status-im/keycard-go v0.0.0-20200402102358-957c09536969 // indirect
	github.com/stretchr/objx v0.5.0 // indirect
	github.com/subosito/gotenv v1.3.0 // indirect
	github.com/supranational/blst v0.3.11-0.20220920110316-f72618070295 // indirect
	github.com/syndtr/goleveldb v1.0.1-0.20220614013038-64ee5596c38a // indirect
	github.com/tklauser/go-sysconf v0.3.5 // indirect
	github.com/tklauser/numcpus v0.2.2 // indirect
	github.com/tyler-smith/go-bip39 v1.0.2 // indirect
	github.com/yusufpapurcu/wmi v1.2.2 // indirect
	go.opentelemetry.io/otel v1.11.0 // indirect
	go.opentelemetry.io/otel/exporters/otlp/internal/retry v1.11.0 // indirect
	go.opentelemetry.io/otel/exporters/otlp/otlptrace v1.11.0 // indirect
	go.opentelemetry.io/otel/exporters/otlp/otlptrace/otlptracegrpc v1.11.0 // indirect
	go.opentelemetry.io/otel/exporters/otlp/otlptrace/otlptracehttp v1.11.0 // indirect
	go.opentelemetry.io/otel/sdk v1.11.0 // indirect
	go.opentelemetry.io/otel/trace v1.11.0 // indirect
	go.opentelemetry.io/proto/otlp v0.19.0 // indirect
	go.uber.org/atomic v1.10.0 // indirect
	go.uber.org/multierr v1.8.0 // indirect
	golang.org/x/crypto v0.0.0-20220622213112-05595931fe9d // indirect
<<<<<<< HEAD
	golang.org/x/net v0.5.0 // indirect
	golang.org/x/sys v0.4.0 // indirect
	golang.org/x/term v0.4.0 // indirect
	golang.org/x/text v0.6.0 // indirect
=======
	golang.org/x/exp v0.0.0-20220426173459-3bcf042a4bf5 // indirect
	golang.org/x/net v0.7.0 // indirect
	golang.org/x/sys v0.5.0 // indirect
	golang.org/x/term v0.5.0 // indirect
	golang.org/x/text v0.7.0 // indirect
>>>>>>> 513a01e5
	golang.org/x/time v0.0.0-20210723032227-1f47c861a9ac // indirect
	gonum.org/v1/gonum v0.11.0 // indirect
	gopkg.in/ini.v1 v1.66.4 // indirect
	gopkg.in/natefinch/lumberjack.v2 v2.0.0 // indirect
	gopkg.in/urfave/cli.v1 v1.20.0 // indirect
	gopkg.in/yaml.v2 v2.4.0 // indirect
	gopkg.in/yaml.v3 v3.0.1 // indirect
)<|MERGE_RESOLUTION|>--- conflicted
+++ resolved
@@ -111,18 +111,11 @@
 	go.uber.org/atomic v1.10.0 // indirect
 	go.uber.org/multierr v1.8.0 // indirect
 	golang.org/x/crypto v0.0.0-20220622213112-05595931fe9d // indirect
-<<<<<<< HEAD
-	golang.org/x/net v0.5.0 // indirect
-	golang.org/x/sys v0.4.0 // indirect
-	golang.org/x/term v0.4.0 // indirect
-	golang.org/x/text v0.6.0 // indirect
-=======
 	golang.org/x/exp v0.0.0-20220426173459-3bcf042a4bf5 // indirect
 	golang.org/x/net v0.7.0 // indirect
 	golang.org/x/sys v0.5.0 // indirect
 	golang.org/x/term v0.5.0 // indirect
 	golang.org/x/text v0.7.0 // indirect
->>>>>>> 513a01e5
 	golang.org/x/time v0.0.0-20210723032227-1f47c861a9ac // indirect
 	gonum.org/v1/gonum v0.11.0 // indirect
 	gopkg.in/ini.v1 v1.66.4 // indirect
