--- conflicted
+++ resolved
@@ -84,11 +84,7 @@
 	github.com/pires/go-proxyproto v0.6.2 // indirect
 	github.com/pmezard/go-difflib v1.0.0 // indirect
 	github.com/prometheus/client_model v0.3.0 // indirect
-<<<<<<< HEAD
-	github.com/prometheus/common v0.39.0 // indirect
-=======
 	github.com/prometheus/common v0.42.0 // indirect
->>>>>>> faa8894e
 	github.com/prometheus/procfs v0.9.0 // indirect
 	github.com/rjeczalik/notify v0.9.3 // indirect
 	github.com/rs/cors v1.7.0 // indirect
