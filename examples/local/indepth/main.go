--- conflicted
+++ resolved
@@ -8,21 +8,12 @@
 	"syscall"
 	"time"
 
-<<<<<<< HEAD
 	"github.com/MetalBlockchain/metal-network-runner/local"
 	"github.com/MetalBlockchain/metal-network-runner/network"
 	"github.com/MetalBlockchain/metal-network-runner/network/node"
 	"github.com/MetalBlockchain/metalgo/config"
 	"github.com/MetalBlockchain/metalgo/staking"
 	"github.com/MetalBlockchain/metalgo/utils/logging"
-=======
-	"github.com/ava-labs/avalanche-network-runner/local"
-	"github.com/ava-labs/avalanche-network-runner/network"
-	"github.com/ava-labs/avalanche-network-runner/network/node"
-	"github.com/ava-labs/avalanchego/config"
-	"github.com/ava-labs/avalanchego/staking"
-	"github.com/ava-labs/avalanchego/utils/logging"
->>>>>>> ee59fae0
 	"go.uber.org/zap"
 )
 
@@ -44,15 +35,9 @@
 	closedOnShutdownChan chan struct{},
 ) {
 	sig := <-signalChan
-<<<<<<< HEAD
-	log.Info("got OS signal", zap.String("sig", fmt.Sprintf("%s", sig)))
-	if err := n.Stop(context.Background()); err != nil {
-		log.Info("error stopping network", zap.String("error", fmt.Sprintf("%s", err)))
-=======
 	log.Info("got OS signal", zap.Stringer("signal", sig))
 	if err := n.Stop(context.Background()); err != nil {
 		log.Info("error stopping network", zap.Error(err))
->>>>>>> ee59fae0
 	}
 	signal.Reset()
 	close(signalChan)
@@ -81,11 +66,7 @@
 	}
 	binaryPath := fmt.Sprintf("%s%s", goPath, "/src/github.com/MetalBlockchain/metalgo/build/metalgo")
 	if err := run(log, binaryPath); err != nil {
-<<<<<<< HEAD
-		log.Fatal("fatal error", zap.String("error", fmt.Sprintf("%s", err)))
-=======
 		log.Fatal("fatal error", zap.Error(err))
->>>>>>> ee59fae0
 		os.Exit(1)
 	}
 }
@@ -98,11 +79,7 @@
 	}
 	defer func() { // Stop the network when this function returns
 		if err := nw.Stop(context.Background()); err != nil {
-<<<<<<< HEAD
-			log.Info("error stopping network", zap.String("error", fmt.Sprintf("%s", err)))
-=======
 			log.Info("error stopping network", zap.Error(err))
->>>>>>> ee59fae0
 		}
 	}()
 
@@ -128,11 +105,7 @@
 	if err != nil {
 		return err
 	}
-<<<<<<< HEAD
-	log.Info("current network's nodes", zap.String("nodeNames", fmt.Sprintf("%s", nodeNames)))
-=======
 	log.Info("current network's nodes", zap.Strings("nodes", nodeNames))
->>>>>>> ee59fae0
 
 	// Get one node
 	node1, err := nw.GetNode(nodeNames[0])
@@ -145,11 +118,7 @@
 	if err != nil {
 		return err
 	}
-<<<<<<< HEAD
-	log.Info("one node's ID is", zap.String("nodeId", fmt.Sprintf("%s", node1ID)))
-=======
 	log.Info("one node's ID is", zap.Stringer("nodeID", node1ID))
->>>>>>> ee59fae0
 
 	// Add a new node with generated cert/key/nodeid
 	stakingCert, stakingKey, err := staking.NewCertAndKeyBytes()
@@ -174,11 +143,7 @@
 
 	// Remove one node
 	nodeToRemove := nodeNames[3]
-<<<<<<< HEAD
-	log.Info("removing node", zap.String("nodeToRemove", fmt.Sprintf("%q", nodeToRemove)))
-=======
 	log.Info("removing node", zap.String("name", nodeToRemove))
->>>>>>> ee59fae0
 	removeNodeCtx, removeNodeCtxCancel := context.WithTimeout(context.Background(), removeNodeTimeout)
 	defer removeNodeCtxCancel()
 	if err := nw.RemoveNode(removeNodeCtx, nodeToRemove); err != nil {
@@ -199,11 +164,7 @@
 		return err
 	}
 	// Will have the new node but not the removed one
-<<<<<<< HEAD
-	log.Info("updated network's nodes", zap.String("nodeNames", fmt.Sprintf("%s", nodeNames)))
-=======
 	log.Info("updated network's nodes", zap.Strings("nodes", nodeNames))
->>>>>>> ee59fae0
 	log.Info("Network will run until you CTRL + C to exit...")
 	// Wait until done shutting down network after SIGINT/SIGTERM
 	<-closedOnShutdownCh
