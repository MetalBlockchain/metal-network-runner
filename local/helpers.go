package local

import (
	"fmt"
	"os"
	"path/filepath"

<<<<<<< HEAD
	"github.com/MetalBlockchain/metal-network-runner/network/node"
	"github.com/MetalBlockchain/metalgo/config"
	"github.com/MetalBlockchain/metalgo/utils/logging"
=======
	"github.com/ava-labs/avalanche-network-runner/network/node"
	"github.com/ava-labs/avalanchego/config"
	"github.com/ava-labs/avalanchego/utils/logging"
>>>>>>> ee59fae0
	"go.uber.org/zap"
)

// writeFiles writes the files a node needs on startup.
// It returns flags used to point to those files.
func writeFiles(genesis []byte, nodeRootDir string, nodeConfig *node.Config) ([]string, error) {
	type file struct {
		pathKey   string
		flagValue string
		path      string
		contents  []byte
	}
	files := []file{
		{
			flagValue: filepath.Join(nodeRootDir, stakingKeyFileName),
			path:      filepath.Join(nodeRootDir, stakingKeyFileName),
			pathKey:   config.StakingKeyPathKey,
			contents:  []byte(nodeConfig.StakingKey),
		},
		{
			flagValue: filepath.Join(nodeRootDir, stakingCertFileName),
			path:      filepath.Join(nodeRootDir, stakingCertFileName),
			pathKey:   config.StakingCertPathKey,
			contents:  []byte(nodeConfig.StakingCert),
		},
		{
			flagValue: filepath.Join(nodeRootDir, genesisFileName),
			path:      filepath.Join(nodeRootDir, genesisFileName),
			pathKey:   config.GenesisConfigFileKey,
			contents:  genesis,
		},
	}
	if len(nodeConfig.ConfigFile) != 0 {
		files = append(files, file{
			flagValue: filepath.Join(nodeRootDir, configFileName),
			path:      filepath.Join(nodeRootDir, configFileName),
			pathKey:   config.ConfigFileKey,
			contents:  []byte(nodeConfig.ConfigFile),
		})
	}
	flags := []string{}
	for _, f := range files {
		flags = append(flags, fmt.Sprintf("--%s=%s", f.pathKey, f.flagValue))
		if err := createFileAndWrite(f.path, f.contents); err != nil {
			return nil, fmt.Errorf("couldn't write file at %q: %w", f.path, err)
		}
	}
	if nodeConfig.ChainConfigFiles != nil || nodeConfig.UpgradeConfigFiles != nil {
		// only one flag and multiple files
		chainConfigDir := filepath.Join(nodeRootDir, chainConfigSubDir)
		flags = append(flags, fmt.Sprintf("--%s=%s", config.ChainConfigDirKey, chainConfigDir))
		for chainAlias, chainConfigFile := range nodeConfig.ChainConfigFiles {
			chainConfigPath := filepath.Join(chainConfigDir, chainAlias, configFileName)
			if err := createFileAndWrite(chainConfigPath, []byte(chainConfigFile)); err != nil {
				return nil, fmt.Errorf("couldn't write file at %q: %w", chainConfigPath, err)
			}
		}
		for chainAlias, chainUpgradeFile := range nodeConfig.UpgradeConfigFiles {
			chainUpgradePath := filepath.Join(chainConfigDir, chainAlias, upgradeConfigFileName)
			if err := createFileAndWrite(chainUpgradePath, []byte(chainUpgradeFile)); err != nil {
				return nil, fmt.Errorf("couldn't write file at %q: %w", chainUpgradePath, err)
			}
		}
	}
	return flags, nil
}

// getConfigEntry returns an entry in the config file if it is found, otherwise returns the default value
func getConfigEntry(
	nodeConfigFlags map[string]interface{},
	configFile map[string]interface{},
	flag string,
	defaultVal string,
) (string, error) {
	var entry string
	if val, ok := nodeConfigFlags[flag]; ok {
		if entry, ok := val.(string); ok {
			return entry, nil
		}
		return "", fmt.Errorf("expected node config flag %q to be string but got %T", flag, entry)
	}
	if val, ok := configFile[flag]; ok {
		if entry, ok := val.(string); ok {
			return entry, nil
		}
		return "", fmt.Errorf("expected config file flag %q to be string but got %T", flag, entry)
	}
	return defaultVal, nil
}

// getPort looks up the port config in the config file, if there is none, it tries to get a random free port from the OS
func getPort(
	flags map[string]interface{},
	configFile map[string]interface{},
	portKey string,
) (port uint16, err error) {
	if portIntf, ok := flags[portKey]; ok {
		if portFromFlags, ok := portIntf.(int); ok {
			port = uint16(portFromFlags)
		} else if portFromFlags, ok := portIntf.(float64); ok {
			port = uint16(portFromFlags)
		} else {
			return 0, fmt.Errorf("expected flag %q to be int/float64 but got %T", portKey, portIntf)
		}
	} else if portIntf, ok := configFile[portKey]; ok {
		if portFromConfigFile, ok := portIntf.(float64); ok {
			port = uint16(portFromConfigFile)
		} else {
			return 0, fmt.Errorf("expected flag %q to be float64 but got %T", portKey, portIntf)
		}
	} else {
		// Use a random free port.
		// Note: it is possible but unlikely for getFreePort to return the same port multiple times.
		port, err = getFreePort()
		if err != nil {
			return 0, fmt.Errorf("couldn't get free API port: %w", err)
		}
	}
	return port, nil
}

func makeNodeDir(log logging.Logger, rootDir, nodeName string) (string, error) {
	if rootDir == "" {
		log.Warn("no network root directory defined; will create this node's runtime directory in working directory")
	}
	// [nodeRootDir] is where this node's config file, C-Chain config file,
	// staking key, staking certificate and genesis file will be written.
	// (Other file locations are given in the node's config file.)
	// TODO should we do this for other directories? Profiles?
	nodeRootDir := filepath.Join(rootDir, nodeName)
	if err := os.Mkdir(nodeRootDir, 0o755); err != nil {
		if os.IsExist(err) {
<<<<<<< HEAD
			log.Warn("node root directory " + nodeRootDir + " already exists")
=======
			log.Warn("node root directory already exists", zap.String("root-dir", nodeRootDir))
>>>>>>> ee59fae0
		} else {
			return "", fmt.Errorf("error creating temp dir %w", err)
		}
	}
	return nodeRootDir, nil
}

// createFileAndWrite creates a file with the given path and
// writes the given contents
func createFileAndWrite(path string, contents []byte) error {
	if err := os.MkdirAll(filepath.Dir(path), 0o750); err != nil {
		return err
	}
	file, err := os.Create(path)
	if err != nil {
		return err
	}
	defer func() {
		_ = file.Close()
	}()
	if _, err := file.Write(contents); err != nil {
		return err
	}
	return nil
}

// addNetworkFlags adds the flags in [networkFlags] to [nodeConfig.Flags].
// [nodeFlags] must not be nil.
func addNetworkFlags(log logging.Logger, networkFlags map[string]interface{}, nodeFlags map[string]interface{}) {
	for flagName, flagVal := range networkFlags {
		// If the same flag is given in network config and node config,
		// the flag in the node config takes precedence
		if val, ok := nodeFlags[flagName]; !ok {
			nodeFlags[flagName] = flagVal
		} else {
			log.Debug(
<<<<<<< HEAD
				"not overwriting node config flag %s (value %v) with network config flag (value %v)",
				zap.String("flag", flagName),
				zap.String("value", fmt.Sprintf("%v", val)),
				zap.String("flagVal", fmt.Sprintf("%v", flagVal)),
=======
				"not overwriting node config flag with network config flag",
				zap.String("flag-name", flagName),
				zap.Any("value", val),
				zap.Any("network config value", flagVal),
>>>>>>> ee59fae0
			)
		}
	}
}<|MERGE_RESOLUTION|>--- conflicted
+++ resolved
@@ -5,15 +5,9 @@
 	"os"
 	"path/filepath"
 
-<<<<<<< HEAD
 	"github.com/MetalBlockchain/metal-network-runner/network/node"
 	"github.com/MetalBlockchain/metalgo/config"
 	"github.com/MetalBlockchain/metalgo/utils/logging"
-=======
-	"github.com/ava-labs/avalanche-network-runner/network/node"
-	"github.com/ava-labs/avalanchego/config"
-	"github.com/ava-labs/avalanchego/utils/logging"
->>>>>>> ee59fae0
 	"go.uber.org/zap"
 )
 
@@ -146,11 +140,7 @@
 	nodeRootDir := filepath.Join(rootDir, nodeName)
 	if err := os.Mkdir(nodeRootDir, 0o755); err != nil {
 		if os.IsExist(err) {
-<<<<<<< HEAD
-			log.Warn("node root directory " + nodeRootDir + " already exists")
-=======
 			log.Warn("node root directory already exists", zap.String("root-dir", nodeRootDir))
->>>>>>> ee59fae0
 		} else {
 			return "", fmt.Errorf("error creating temp dir %w", err)
 		}
@@ -187,17 +177,10 @@
 			nodeFlags[flagName] = flagVal
 		} else {
 			log.Debug(
-<<<<<<< HEAD
-				"not overwriting node config flag %s (value %v) with network config flag (value %v)",
-				zap.String("flag", flagName),
-				zap.String("value", fmt.Sprintf("%v", val)),
-				zap.String("flagVal", fmt.Sprintf("%v", flagVal)),
-=======
 				"not overwriting node config flag with network config flag",
 				zap.String("flag-name", flagName),
 				zap.Any("value", val),
 				zap.Any("network config value", flagVal),
->>>>>>> ee59fae0
 			)
 		}
 	}
