package local

import (
	_ "embed"
	"errors"
	"fmt"
	"io/ioutil"
	"os"
	"testing"
	"time"

	"github.com/ava-labs/avalanche-network-runner-local/network"
	"github.com/ava-labs/avalanche-network-runner-local/network/node/api"
	"github.com/ava-labs/avalanchego/utils/logging"
	"github.com/stretchr/testify/assert"
)

func TestWrongNetworkConfigs(t *testing.T) {
	networkConfigsJSON := []string{
		"",
	}
	for _, networkConfigJSON := range networkConfigsJSON {
		networkConfig, err := ParseNetworkConfigJSON([]byte(networkConfigJSON))
		if err == nil {
			_, err := networkStartWait(t, networkConfig)
			assert.Error(t, err)
		}
	}
}

func TestNetworkFromConfig(t *testing.T) {
	networkConfigPath := "network_config.json"
	networkConfigJSON, err := ioutil.ReadFile(networkConfigPath)
	if err != nil {
		t.Fatal(err)
	}
	networkConfig, err := ParseNetworkConfigJSON(networkConfigJSON)
	if err != nil {
		t.Fatal(err)
	}
	net, err := networkStartWait(t, networkConfig)
	if err != nil {
		t.Fatal(err)
	}
	defer func() {
		_ = net.Stop()
	}()
	runningNodes := make(map[string]bool)
	for _, nodeConfig := range networkConfig.NodeConfigs {
		runningNodes[nodeConfig.Name] = true
	}
	if err := checkNetwork(t, net, runningNodes, nil); err != nil {
		t.Fatal(err)
	}
}

func TestNetworkNodeOps(t *testing.T) {
	networkConfigPath := "network_config.json"
	networkConfigJSON, err := ioutil.ReadFile(networkConfigPath)
	if err != nil {
		t.Fatal(err)
	}
	networkConfig, err := ParseNetworkConfigJSON(networkConfigJSON)
	if err != nil {
		t.Fatal(err)
	}
	net, err := networkStartWait(t, &network.Config{})
	if err != nil {
		t.Fatal(err)
	}
	defer func() {
		_ = net.Stop()
	}()
	runningNodes := make(map[string]bool)
	for _, nodeConfig := range networkConfig.NodeConfigs {
		_, err = net.AddNode(nodeConfig)
		if err != nil {
			t.Fatal(err)
		}
		time.Sleep(5 * time.Second)
		runningNodes[nodeConfig.Name] = true
		if err := checkNetwork(t, net, runningNodes, nil); err != nil {
			t.Fatal(err)
		}
	}
	if err := awaitNetwork(net); err != nil {
		t.Fatal(err)
	}
	var removedClients []api.Client
	for _, nodeConfig := range networkConfig.NodeConfigs {
		node, err := net.GetNode(nodeConfig.Name)
		if err != nil {
			t.Fatal(err)
		}
		client := node.GetAPIClient()
		removedClients = append(removedClients, client)
		err = net.RemoveNode(nodeConfig.Name)
		if err != nil {
			t.Fatal(err)
		}
		delete(runningNodes, nodeConfig.Name)
		if err := checkNetwork(t, net, runningNodes, removedClients); err != nil {
			t.Fatal(err)
		}
	}
}

func networkStartWait(t *testing.T, networkConfig *network.Config) (network.Network, error) {
	binMap, err := getBinMap()
	if err != nil {
		return nil, err
	}
	net, err := NewNetwork(logging.NoLog{}, *networkConfig, binMap)
	if err != nil {
		return nil, err
	}
	if err := awaitNetwork(net); err != nil {
		_ = net.Stop()
		return nil, err
	}
	return net, nil
}

func checkNetwork(t *testing.T, net network.Network, runningNodes map[string]bool, removedClients []api.Client) error {
	nodeNames := net.GetNodesNames()
	if len(nodeNames) != len(runningNodes) {
		return fmt.Errorf("GetNodesNames() len %v should equal number of running nodes %v", len(nodeNames), len(runningNodes))
	}
	for nodeName := range runningNodes {
		node, err := net.GetNode(nodeName)
		if err != nil {
			return err
		}
		client := node.GetAPIClient()
		nodeID, err := client.InfoAPI().GetNodeID()
		if err != nil {
			return err
		}
	}
	for _, client := range removedClients {
		nodeID, err := client.InfoAPI().GetNodeID()
		if err == nil {
			return fmt.Errorf("removed node %v is answering requests", nodeID)
		}
	}
	return nil
}

func getBinMap() (map[NodeType]string, error) {
	envVarName := "AVALANCHEGO_PATH"
	avalanchegoPath, ok := os.LookupEnv(envVarName)
	if !ok {
		return nil, fmt.Errorf("must define env var %s", envVarName)
	}
	envVarName = "BYZANTINE_PATH"
	byzantinePath, ok := os.LookupEnv(envVarName)
	if !ok {
		return nil, fmt.Errorf("must define env var %s", envVarName)
	}
	binMap := map[NodeType]string{
		AVALANCHEGO: avalanchegoPath,
		BYZANTINE:   byzantinePath,
	}
	return binMap, nil
}

<<<<<<< HEAD
func readNetworkConfigJSON(networkConfigPath string) ([]byte, error) {
	networkConfigJSON, err := ioutil.ReadFile(networkConfigPath)
	if err != nil {
		return nil, fmt.Errorf("couldn't read network config file %s: %s", networkConfigPath, err)
	}
	return networkConfigJSON, nil
}

func getNetworkConfig(networkConfigJSON []byte) (*network.Config, error) {
	networkConfig := network.Config{}
	if err := json.Unmarshal(networkConfigJSON, &networkConfig); err != nil {
		return nil, fmt.Errorf("couldn't unmarshall network config json: %s", err)
	}
	for i, nodeConfig := range networkConfig.NodeConfigs {
		if nodeConfig.Type != nil {
			networkConfig.NodeConfigs[i].Type = NodeType(nodeConfig.Type.(float64))
		}
	}
	return &networkConfig, nil
}

func startNetwork(binMap map[NodeType]string, networkConfig *network.Config) (network.Network, error) {
	var net network.Network
	net, err := NewNetwork(logging.NoLog{}, *networkConfig, binMap)
	if err != nil {
		return nil, err
	}
	return net, nil
}

=======
>>>>>>> 16023ef2
func awaitNetwork(net network.Network) error {
	timeoutCh := make(chan struct{})
	go func() {
		time.Sleep(5 * time.Minute)
		timeoutCh <- struct{}{}
	}()
	readyCh := net.Ready()
	select {
	case <-readyCh:
		break
	case <-timeoutCh:
		return errors.New("network startup timeout")
	}
	return nil
}<|MERGE_RESOLUTION|>--- conflicted
+++ resolved
@@ -132,8 +132,7 @@
 			return err
 		}
 		client := node.GetAPIClient()
-		nodeID, err := client.InfoAPI().GetNodeID()
-		if err != nil {
+		if _, err := client.InfoAPI().GetNodeID(); err != nil {
 			return err
 		}
 	}
@@ -164,39 +163,6 @@
 	return binMap, nil
 }
 
-<<<<<<< HEAD
-func readNetworkConfigJSON(networkConfigPath string) ([]byte, error) {
-	networkConfigJSON, err := ioutil.ReadFile(networkConfigPath)
-	if err != nil {
-		return nil, fmt.Errorf("couldn't read network config file %s: %s", networkConfigPath, err)
-	}
-	return networkConfigJSON, nil
-}
-
-func getNetworkConfig(networkConfigJSON []byte) (*network.Config, error) {
-	networkConfig := network.Config{}
-	if err := json.Unmarshal(networkConfigJSON, &networkConfig); err != nil {
-		return nil, fmt.Errorf("couldn't unmarshall network config json: %s", err)
-	}
-	for i, nodeConfig := range networkConfig.NodeConfigs {
-		if nodeConfig.Type != nil {
-			networkConfig.NodeConfigs[i].Type = NodeType(nodeConfig.Type.(float64))
-		}
-	}
-	return &networkConfig, nil
-}
-
-func startNetwork(binMap map[NodeType]string, networkConfig *network.Config) (network.Network, error) {
-	var net network.Network
-	net, err := NewNetwork(logging.NoLog{}, *networkConfig, binMap)
-	if err != nil {
-		return nil, err
-	}
-	return net, nil
-}
-
-=======
->>>>>>> 16023ef2
 func awaitNetwork(net network.Network) error {
 	timeoutCh := make(chan struct{})
 	go func() {
