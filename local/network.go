--- conflicted
+++ resolved
@@ -44,23 +44,11 @@
 		return nil, fmt.Errorf("config failed validation: %w", err)
 	}
 	net := &localNetwork{
-<<<<<<< HEAD
-		nodes:         map[string]*localNode{},
-		nextIntNodeID: 1,
-		binMap:        binMap,
-		log:           log,
-		genesis:       []byte(networkConfig.Genesis),
-		cChainConfig:  []byte(networkConfig.CChainConfig),
-	}
-	// Validate does check errors at the unmarshals
-	json.Unmarshal([]byte(networkConfig.CoreConfigFlags), &net.coreConfigFlags) // nolint:errcheck
-=======
 		nodes:  map[string]*localNode{},
 		nextID: 1,
 		binMap: binMap,
 		log:    log,
 	}
->>>>>>> 8528621f
 	for _, nodeConfig := range networkConfig.NodeConfigs {
 		nodeID, err := net.getNewNodeID(nodeConfig)
 		if err != nil {
@@ -73,92 +61,6 @@
 	return net, nil
 }
 
-<<<<<<< HEAD
-// getNewNodeID gets a new internal node id
-func (net *localNetwork) getNewNodeID(nodeConfig node.Config) (string, error) {
-	// get internal node id from incremental uint.
-	nodeID := fmt.Sprint(net.nextIntNodeID)
-	_, ok := net.nodes[nodeID]
-	for ok {
-		// avoid conflict with user specified names.
-		net.nextIntNodeID += 1
-		nodeID = fmt.Sprint(net.nextIntNodeID)
-		_, ok = net.nodes[nodeID]
-	}
-	net.nextIntNodeID += 1
-	// internal node id from user specification
-	if nodeConfig.Name != "" {
-		if _, ok := net.nodes[nodeConfig.Name]; ok {
-			return "", fmt.Errorf("repeated node name %s for node %s", nodeConfig.Name, nodeID)
-		}
-		nodeID = nodeConfig.Name
-	}
-	return nodeID, nil
-}
-
-// AddNode prepares the files needed in filesystem by avalanchego, and executes it
-// Called to add nodes after network creation. Validates node conf.
-func (net *localNetwork) AddNode(nodeConfig node.Config) (node.Node, error) {
-	nodeID, err := net.getNewNodeID(nodeConfig)
-	if err != nil {
-		return nil, err
-	}
-	if err := nodeConfig.Validate(); err != nil {
-		return nil, fmt.Errorf("config for node %v failed validation: %w", nodeID, err)
-	}
-	return net.addNode(nodeConfig, nodeID)
-}
-
-// addNode prepares the files needed in filesystem by avalanchego, and executes it
-func (net *localNetwork) addNode(nodeConfig node.Config, nodeID string) (node.Node, error) {
-	var configFlags map[string]interface{} = make(map[string]interface{})
-
-	// copy common config flags, and unmarshall specific node config flags
-	for k, v := range net.coreConfigFlags {
-		configFlags[k] = v
-	}
-	// Validate does check errors at the unmarshals
-	json.Unmarshal([]byte(nodeConfig.ConfigFlags), &configFlags) // nolint:errcheck
-
-	// Validate does check map keys and value casts
-	configDir := configFlags[config.ChainConfigDirKey].(string)
-
-	// create main config file by marshalling all config flags
-	configFilePath := path.Join(configDir, "config.json")
-	configBytes, err := json.Marshal(configFlags)
-	if err != nil {
-		return nil, fmt.Errorf("couldn't marshal full config flags for node %v: %w", nodeID, err)
-	}
-	if err := createFile(configFilePath, configBytes); err != nil {
-		return nil, fmt.Errorf("couldn't create config file %s for node %v: %w", configFilePath, nodeID, err)
-	}
-
-	cConfigFilePath := path.Join(configDir, "C", "config.json")
-	if err := createFile(cConfigFilePath, net.cChainConfig); err != nil {
-		return nil, fmt.Errorf("couldn't create cchain config file %s for node %v: %w", cConfigFilePath, nodeID, err)
-	}
-
-	genesisFname := configFlags[config.GenesisConfigFileKey].(string)
-	if err := createFile(genesisFname, net.genesis); err != nil {
-		return nil, fmt.Errorf("couldn't create genesis file %s for node %v: %w", genesisFname, nodeID, err)
-	}
-
-	// tells if avalanchego is going to generate the cert/key for the node
-	usesEphemeralCert, ok := configFlags[config.StakingEphemeralCertEnabledKey].(bool)
-	if !ok {
-		usesEphemeralCert = false
-	}
-
-	if !usesEphemeralCert {
-		// cert/key is given in config
-		certFname := configFlags[config.StakingCertPathKey].(string)
-		if err := createFile(certFname, []byte(nodeConfig.Cert)); err != nil {
-			return nil, fmt.Errorf("couldn't create cert file %s for node %v: %w", certFname, nodeID, err)
-		}
-		keyFname := configFlags[config.StakingKeyPathKey].(string)
-		if err := createFile(keyFname, []byte(nodeConfig.PrivateKey)); err != nil {
-			return nil, fmt.Errorf("couldn't create private key file %s for node %v: %w", keyFname, nodeID, err)
-=======
 // AddNode prepares the files needed in filesystem by avalanchego, and executes it
 func (net *localNetwork) AddNode(nodeConfig node.Config) (node.Node, error) {
 	// If no name was given, use default name pattern
@@ -210,22 +112,9 @@
 		genesisFilePath := filepath.Join(tmpDir, genesisFileName)
 		if err := createFileAndWrite(genesisFilePath, nodeConfig.GenesisFile); err != nil {
 			return nil, fmt.Errorf("error creating/writing genesis file: %w", err)
->>>>>>> 8528621f
 		}
 		flags = append(flags, fmt.Sprintf("--%s=%s", config.GenesisConfigFileKey, genesisFilePath))
 	}
-<<<<<<< HEAD
-
-	// initialize node avalanchego apis
-	nodeIP := configFlags[config.PublicIPKey].(string)
-	nodePortF := configFlags[config.HTTPPortKey].(float64)
-	nodePort := uint(nodePortF)
-	apiClient := NewAPIClient(nodeIP, nodePort, 20*time.Second)
-
-	// get binary from bin map and node kind, and execute it
-	binMapKey := nodeType(nodeConfig.Type.(float64))
-	avalanchegoPath, ok := net.binMap[binMapKey]
-=======
 	// Write this node's C-Chain file if one is given
 	if len(nodeConfig.CChainConfigFile) != 0 {
 		cChainConfigFilePath := filepath.Join(tmpDir, "C", configFilePath)
@@ -240,7 +129,6 @@
 		return nil, fmt.Errorf("expected NodeType but got %T", nodeConfig.Type)
 	}
 	avalancheGoBinaryPath, ok := net.binMap[nodeType]
->>>>>>> 8528621f
 	if !ok {
 		return nil, fmt.Errorf("got unexpected node type %v", nodeType)
 	}
