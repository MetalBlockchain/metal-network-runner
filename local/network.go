package local

import (
	"context"
	"embed"
	"encoding/json"
	"errors"
	"fmt"
	"io/fs"
	"net"
	"os"
	"os/user"
	"path/filepath"
	"sync"
	"time"

	"github.com/MetalBlockchain/metal-network-runner/api"
	"github.com/MetalBlockchain/metal-network-runner/network"
	"github.com/MetalBlockchain/metal-network-runner/network/node"
	"github.com/MetalBlockchain/metal-network-runner/network/node/status"
	"github.com/MetalBlockchain/metal-network-runner/utils"
	"github.com/MetalBlockchain/metalgo/config"
	"github.com/MetalBlockchain/metalgo/network/peer"
	"github.com/MetalBlockchain/metalgo/staking"
	"github.com/MetalBlockchain/metalgo/utils/beacon"
	"github.com/MetalBlockchain/metalgo/utils/ips"
	"github.com/MetalBlockchain/metalgo/utils/logging"
	"github.com/MetalBlockchain/metalgo/utils/wrappers"
	"go.uber.org/zap"
	"golang.org/x/sync/errgroup"
)

const (
	defaultNodeNamePrefix = "node"
	configFileName        = "config.json"
	upgradeConfigFileName = "upgrade.json"
	stakingKeyFileName    = "staking.key"
	stakingCertFileName   = "staking.crt"
	genesisFileName       = "genesis.json"
	stopTimeout           = 30 * time.Second
	healthCheckFreq       = 3 * time.Second
	DefaultNumNodes       = 5
	snapshotPrefix        = "anr-snapshot-"
	rootDirPrefix         = "network-runner-root-data"
	defaultDbSubdir       = "db"
	defaultLogsSubdir     = "logs"
	// difference between unlock schedule locktime and startime in original genesis
	genesisLocktimeStartimeDelta = 2836800
)

// interface compliance
var (
	_ network.Network    = (*localNetwork)(nil)
	_ NodeProcessCreator = (*nodeProcessCreator)(nil)

	warnFlags = map[string]struct{}{
		config.NetworkNameKey:  {},
		config.BootstrapIPsKey: {},
		config.BootstrapIDsKey: {},
	}
	chainConfigSubDir = "chainConfigs"

	snapshotsRelPath = filepath.Join(".avalanche-network-runner", "snapshots")

	ErrSnapshotNotFound = errors.New("snapshot not found")
)

// network keeps information uses for network management, and accessing all the nodes
type localNetwork struct {
	lock sync.RWMutex
	log  logging.Logger
	// This network's ID.
	networkID uint32
	// This network's genesis file.
	// Must not be nil.
	genesis []byte
	// Used to create a new API client
	newAPIClientF api.NewAPIClientF
	// Used to create new node processes
	nodeProcessCreator NodeProcessCreator
	stopOnce           sync.Once
	// Closed when Stop begins.
	onStopCh chan struct{}
	// For node name generation
	nextNodeSuffix uint64
	// Node Name --> Node
	nodes map[string]*localNode
	// Set of nodes that new nodes will bootstrap from.
	bootstraps beacon.Set
	// rootDir is the root directory under which we write all node
	// logs, databases, etc.
	rootDir string
	// directory where networks can be persistently saved
	snapshotsDir string
	// flags to apply to all nodes per default
	flags map[string]interface{}
	// binary path to use per default
	binaryPath string
	// chain config files to use per default
	chainConfigFiles map[string]string
	// upgrade config files to use per default
	upgradeConfigFiles map[string]string
}

var (
	//go:embed default
	embeddedDefaultNetworkConfigDir embed.FS
	// Pre-defined network configuration.
	// [defaultNetworkConfig] should not be modified.
	// TODO add method Copy() to network.Config to prevent
	// accidental overwriting
	defaultNetworkConfig network.Config
	// snapshots directory
	defaultSnapshotsDir string
)

// populate default network config from embedded default directory
func init() {
	configsDir, err := fs.Sub(embeddedDefaultNetworkConfigDir, "default")
	if err != nil {
		panic(err)
	}

	// load genesis, updating validation start time
	genesis, err := fs.ReadFile(configsDir, "genesis.json")
	if err != nil {
		panic(err)
	}
	var genesisMap map[string]interface{}
	if err = json.Unmarshal(genesis, &genesisMap); err != nil {
		panic(err)
	}
	startTime := time.Now().Unix()
	lockTime := startTime + genesisLocktimeStartimeDelta
	genesisMap["startTime"] = float64(startTime)
	allocations, ok := genesisMap["allocations"].([]interface{})
	if !ok {
		panic(errors.New("could not get allocations in genesis"))
	}
	for _, allocIntf := range allocations {
		alloc, ok := allocIntf.(map[string]interface{})
		if !ok {
			panic(fmt.Errorf("unexpected type for allocation in genesis. got %T", allocIntf))
		}
		unlockSchedule, ok := alloc["unlockSchedule"].([]interface{})
		if !ok {
			panic(errors.New("could not get unlockSchedule in allocation"))
		}
		for _, schedIntf := range unlockSchedule {
			sched, ok := schedIntf.(map[string]interface{})
			if !ok {
				panic(fmt.Errorf("unexpected type for unlockSchedule elem in genesis. got %T", schedIntf))
			}
			if _, ok := sched["locktime"]; ok {
				sched["locktime"] = float64(lockTime)
			}
		}
	}
	updatedGenesis, err := json.Marshal(genesisMap)
	if err != nil {
		panic(err)
	}

	// load network flags
	flagsBytes, err := fs.ReadFile(configsDir, "flags.json")
	if err != nil {
		panic(err)
	}
	flags := map[string]interface{}{}
	if err = json.Unmarshal(flagsBytes, &flags); err != nil {
		panic(err)
	}

	// load chain config
	cChainConfig, err := fs.ReadFile(configsDir, "cchain_config.json")
	if err != nil {
		panic(err)
	}

	defaultNetworkConfig = network.Config{
		NodeConfigs: make([]node.Config, DefaultNumNodes),
		Flags:       flags,
		Genesis:     string(updatedGenesis),
		ChainConfigFiles: map[string]string{
			"C": string(cChainConfig),
		},
		UpgradeConfigFiles: map[string]string{},
	}

	for i := 0; i < len(defaultNetworkConfig.NodeConfigs); i++ {
		flagsBytes, err := fs.ReadFile(configsDir, fmt.Sprintf("node%d/flags.json", i+1))
		if err != nil {
			panic(err)
		}
		flags := map[string]interface{}{}
		if err = json.Unmarshal(flagsBytes, &flags); err != nil {
			panic(err)
		}
		defaultNetworkConfig.NodeConfigs[i].Flags = flags
		stakingKey, err := fs.ReadFile(configsDir, fmt.Sprintf("node%d/staking.key", i+1))
		if err != nil {
			panic(err)
		}
		defaultNetworkConfig.NodeConfigs[i].StakingKey = string(stakingKey)
		stakingCert, err := fs.ReadFile(configsDir, fmt.Sprintf("node%d/staking.crt", i+1))
		if err != nil {
			panic(err)
		}
		defaultNetworkConfig.NodeConfigs[i].StakingCert = string(stakingCert)
		defaultNetworkConfig.NodeConfigs[i].IsBeacon = true
	}

	// create default snapshots dir
	usr, err := user.Current()
	if err != nil {
		panic(err)
	}
	defaultSnapshotsDir = filepath.Join(usr.HomeDir, snapshotsRelPath)
}

// NewNetwork returns a new network that uses the given log.
// Files (e.g. logs, databases) default to being written at directory [rootDir].
// If there isn't a directory at [dir] one will be created.
// If len([dir]) == 0, files will be written underneath a new temporary directory.
// Snapshots are saved to snapshotsDir, defaults to defaultSnapshotsDir if not given
func NewNetwork(
	log logging.Logger,
	networkConfig network.Config,
	rootDir string,
	snapshotsDir string,
) (network.Network, error) {
	net, err := newNetwork(
		log,
		api.NewAPIClient,
		&nodeProcessCreator{
			colorPicker: utils.NewColorPicker(),
			log:         log,
			stdout:      os.Stdout,
			stderr:      os.Stderr,
		},
		rootDir,
		snapshotsDir,
	)
	if err != nil {
		return net, err
	}
	return net, net.loadConfig(context.Background(), networkConfig)
}

// See NewNetwork.
// [newAPIClientF] is used to create new API clients.
// [nodeProcessCreator] is used to launch new avalanchego processes.
func newNetwork(
	log logging.Logger,
	newAPIClientF api.NewAPIClientF,
	nodeProcessCreator NodeProcessCreator,
	rootDir string,
	snapshotsDir string,
) (*localNetwork, error) {
	var err error
	if rootDir == "" {
		rootDir = filepath.Join(os.TempDir(), rootDirPrefix)
		rootDir, err = utils.MkDirWithTimestamp(rootDir)
		if err != nil {
			return nil, err
		}
	}
	if snapshotsDir == "" {
		snapshotsDir = defaultSnapshotsDir
	}
	// create the snapshots dir if not present
	err = os.MkdirAll(snapshotsDir, os.ModePerm)
	if err != nil {
		return nil, err
	}
	// Create the network
	net := &localNetwork{
		nextNodeSuffix:     1,
		nodes:              map[string]*localNode{},
		onStopCh:           make(chan struct{}),
		log:                log,
		bootstraps:         beacon.NewSet(),
		newAPIClientF:      newAPIClientF,
		nodeProcessCreator: nodeProcessCreator,
		rootDir:            rootDir,
		snapshotsDir:       snapshotsDir,
	}
	return net, nil
}

// NewDefaultNetwork returns a new network using a pre-defined
// network configuration.
// The following addresses are pre-funded:
// X-Chain Address 1:     X-custom18jma8ppw3nhx5r4ap8clazz0dps7rv5u9xde7p
// X-Chain Address 1 Key: PrivateKey-ewoqjP7PxY4yr3iLTpLisriqt94hdyDFNgchSxGGztUrTXtNN
// X-Chain Address 2:     X-custom16045mxr3s2cjycqe2xfluk304xv3ezhkhsvkpr
// X-Chain Address 2 Key: PrivateKey-2fzYBh3bbWemKxQmMfX6DSuL2BFmDSLQWTvma57xwjQjtf8gFq
// P-Chain Address 1:     P-custom18jma8ppw3nhx5r4ap8clazz0dps7rv5u9xde7p
// P-Chain Address 1 Key: PrivateKey-ewoqjP7PxY4yr3iLTpLisriqt94hdyDFNgchSxGGztUrTXtNN
// P-Chain Address 2:     P-custom16045mxr3s2cjycqe2xfluk304xv3ezhkhsvkpr
// P-Chain Address 2 Key: PrivateKey-2fzYBh3bbWemKxQmMfX6DSuL2BFmDSLQWTvma57xwjQjtf8gFq
// C-Chain Address:       0x8db97C7cEcE249c2b98bDC0226Cc4C2A57BF52FC
// C-Chain Address Key:   56289e99c94b6912bfc12adc093c9b51124f0dc54ac7a766b2bc5ccf558d8027
// The following nodes are validators:
// * NodeID-7Xhw2mDxuDS44j42TCB6U5579esbSt3Lg
// * NodeID-MFrZFVCXPv5iCn6M9K6XduxGTYp891xXZ
// * NodeID-NFBbbJ4qCmNaCzeW7sxErhvWqvEQMnYcN
// * NodeID-GWPcbFJZFfZreETSoWjPimr846mXEKCtu
// * NodeID-P7oB2McjBGgW2NXXWVYjV8JEDFoW9xDE5
func NewDefaultNetwork(
	log logging.Logger,
	binaryPath string,
) (network.Network, error) {
	config := NewDefaultConfig(binaryPath)
	return NewNetwork(log, config, "", "")
}

func copyMapStringInterface(flags map[string]interface{}) map[string]interface{} {
	outFlags := map[string]interface{}{}
	for k, v := range flags {
		outFlags[k] = v
	}
	return outFlags
}

func copyMapStringString(flags map[string]string) map[string]string {
	outFlags := map[string]string{}
	for k, v := range flags {
		outFlags[k] = v
	}
	return outFlags
}

// NewDefaultConfig creates a new default network config
func NewDefaultConfig(binaryPath string) network.Config {
	config := defaultNetworkConfig
	config.BinaryPath = binaryPath
	// Don't overwrite [DefaultNetworkConfig.NodeConfigs]
	config.NodeConfigs = make([]node.Config, len(defaultNetworkConfig.NodeConfigs))
	copy(config.NodeConfigs, defaultNetworkConfig.NodeConfigs)
	// copy maps
	config.ChainConfigFiles = copyMapStringString(config.ChainConfigFiles)
	config.Flags = copyMapStringInterface(config.Flags)
	for i := range config.NodeConfigs {
		config.NodeConfigs[i].Flags = copyMapStringInterface(config.NodeConfigs[i].Flags)
	}
	return config
}

// NewDefaultConfigNNodes creates a new default network config, with an arbitrary number of nodes
func NewDefaultConfigNNodes(binaryPath string, numNodes uint32) (network.Config, error) {
	netConfig := NewDefaultConfig(binaryPath)
	if int(numNodes) > len(netConfig.NodeConfigs) {
		toAdd := int(numNodes) - len(netConfig.NodeConfigs)
		refNodeConfig := netConfig.NodeConfigs[0]
		for i := 0; i < toAdd; i++ {
			nodeConfig := refNodeConfig
			stakingCert, stakingKey, err := staking.NewCertAndKeyBytes()
			if err != nil {
				return netConfig, fmt.Errorf("couldn't generate staking Cert/Key: %w", err)
			}
			nodeConfig.StakingKey = string(stakingKey)
			nodeConfig.StakingCert = string(stakingCert)
			// replace api port in refNodeConfig.ConfigFile
			apiPort, err := getFreePort()
			if err != nil {
				return netConfig, fmt.Errorf("couldn't get free API port: %w", err)
			}
			nodeConfig.Flags = map[string]interface{}{
				config.HTTPPortKey: int(apiPort),
			}
			netConfig.NodeConfigs = append(netConfig.NodeConfigs, nodeConfig)
		}
	}
	if int(numNodes) < len(netConfig.NodeConfigs) {
		netConfig.NodeConfigs = netConfig.NodeConfigs[:numNodes]
	}
	return netConfig, nil
}

func (ln *localNetwork) loadConfig(ctx context.Context, networkConfig network.Config) error {
	if err := networkConfig.Validate(); err != nil {
		return fmt.Errorf("config failed validation: %w", err)
	}
<<<<<<< HEAD
	ln.log.Info("creating network with nodes", zap.Int("nodeCount", len(networkConfig.NodeConfigs)))
=======
	ln.log.Info("creating network", zap.Int("node-num", len(networkConfig.NodeConfigs)))
>>>>>>> ee59fae0

	ln.genesis = []byte(networkConfig.Genesis)

	var err error
	ln.networkID, err = utils.NetworkIDFromGenesis([]byte(networkConfig.Genesis))
	if err != nil {
		return fmt.Errorf("couldn't get network ID from genesis: %w", err)
	}

	// save node defaults
	ln.flags = networkConfig.Flags
	ln.binaryPath = networkConfig.BinaryPath
	ln.chainConfigFiles = networkConfig.ChainConfigFiles
	ln.upgradeConfigFiles = networkConfig.UpgradeConfigFiles

	// Sort node configs so beacons start first
	var nodeConfigs []node.Config
	for _, nodeConfig := range networkConfig.NodeConfigs {
		if nodeConfig.IsBeacon {
			nodeConfigs = append(nodeConfigs, nodeConfig)
		}
	}
	for _, nodeConfig := range networkConfig.NodeConfigs {
		if !nodeConfig.IsBeacon {
			nodeConfigs = append(nodeConfigs, nodeConfig)
		}
	}

	for _, nodeConfig := range nodeConfigs {
		if _, err := ln.addNode(nodeConfig); err != nil {
			if err := ln.stop(ctx); err != nil {
				// Clean up nodes already created
<<<<<<< HEAD
				ln.log.Debug("error stopping network", zap.String("err", fmt.Sprintf("%s", err)))
=======
				ln.log.Debug("error stopping network", zap.Error(err))
>>>>>>> ee59fae0
			}
			return fmt.Errorf("error adding node %s: %s", nodeConfig.Name, err)
		}
	}

	return nil
}

// See network.Network
func (ln *localNetwork) AddNode(nodeConfig node.Config) (node.Node, error) {
	ln.lock.Lock()
	defer ln.lock.Unlock()

	if ln.stopCalled() {
		return nil, network.ErrStopped
	}

	return ln.addNode(nodeConfig)
}

// Assumes [ln.lock] is held and [ln.Stop] hasn't been called.
func (ln *localNetwork) addNode(nodeConfig node.Config) (node.Node, error) {
	if nodeConfig.Flags == nil {
		nodeConfig.Flags = map[string]interface{}{}
	}
	if nodeConfig.ChainConfigFiles == nil {
		nodeConfig.ChainConfigFiles = map[string]string{}
	}

	// load node defaults
	if nodeConfig.BinaryPath == "" {
		nodeConfig.BinaryPath = ln.binaryPath
	}
	for k, v := range ln.chainConfigFiles {
		_, ok := nodeConfig.ChainConfigFiles[k]
		if !ok {
			nodeConfig.ChainConfigFiles[k] = v
		}
	}
	for k, v := range ln.upgradeConfigFiles {
		_, ok := nodeConfig.UpgradeConfigFiles[k]
		if !ok {
			nodeConfig.UpgradeConfigFiles[k] = v
		}
	}
	addNetworkFlags(ln.log, ln.flags, nodeConfig.Flags)

	// it shouldn't happen that just one is empty, most probably both,
	// but in any case if just one is empty it's unusable so we just assign a new one.
	if nodeConfig.StakingCert == "" || nodeConfig.StakingKey == "" {
		stakingCert, stakingKey, err := staking.NewCertAndKeyBytes()
		if err != nil {
			return nil, fmt.Errorf("couldn't generate staking Cert/Key: %w", err)
		}
		nodeConfig.StakingCert = string(stakingCert)
		nodeConfig.StakingKey = string(stakingKey)
	}

	if err := ln.setNodeName(&nodeConfig); err != nil {
		return nil, err
	}

	nodeDir, err := makeNodeDir(ln.log, ln.rootDir, nodeConfig.Name)
	if err != nil {
		return nil, err
	}

	// If config file is given, don't overwrite API port, P2P port, DB path, logs path
	var configFile map[string]interface{}
	if len(nodeConfig.ConfigFile) != 0 {
		if err := json.Unmarshal([]byte(nodeConfig.ConfigFile), &configFile); err != nil {
			return nil, fmt.Errorf("couldn't unmarshal config file: %w", err)
		}
	}

	nodeData, err := ln.buildFlags(configFile, nodeDir, &nodeConfig)
	if err != nil {
		return nil, err
	}

	// Parse this node's ID
	nodeID, err := utils.ToNodeID([]byte(nodeConfig.StakingKey), []byte(nodeConfig.StakingCert))
	if err != nil {
		return nil, fmt.Errorf("couldn't get node ID: %w", err)
	}

	// Start the AvalancheGo node and pass it the flags defined above
	nodeProcess, err := ln.nodeProcessCreator.NewNodeProcess(nodeConfig, nodeData.flags...)
	if err != nil {
		return nil, fmt.Errorf(
			"couldn't create new node process with binary %q and flags %v: %w",
			nodeConfig.BinaryPath, nodeData.flags, err,
		)
	}

<<<<<<< HEAD
	// TODO: Rework
	/* ln.log.Info(
		"adding node %q with tmp dir at %s, logs at %s, DB at %s, P2P port %d, API port %d",
		nodeConfig.Name, nodeDir, nodeData.logsDir, nodeData.dbDir, nodeData.p2pPort, nodeData.apiPort,
	)

	ln.log.Debug("starting node %q with \"%s %s\"", nodeConfig.Name, nodeConfig.BinaryPath, nodeData.flags) */
=======
	ln.log.Info(
		"adding node",
		zap.String("node-name", nodeConfig.Name),
		zap.String("node-dir", nodeDir),
		zap.String("log-dir", nodeData.logsDir),
		zap.String("db-dir", nodeData.dbDir),
		zap.Uint16("p2p-port", nodeData.p2pPort),
		zap.Uint16("api-port", nodeData.apiPort),
	)

	ln.log.Debug(
		"starting node",
		zap.String("name", nodeConfig.Name),
		zap.String("binaryPath", nodeConfig.BinaryPath),
		zap.Strings("flags", nodeData.flags),
	)
>>>>>>> ee59fae0

	// Create a wrapper for this node so we can reference it later
	node := &localNode{
		name:          nodeConfig.Name,
		nodeID:        nodeID,
		networkID:     ln.networkID,
		client:        ln.newAPIClientF("localhost", nodeData.apiPort),
		process:       nodeProcess,
		apiPort:       nodeData.apiPort,
		p2pPort:       nodeData.p2pPort,
		getConnFunc:   defaultGetConnFunc,
		dbDir:         nodeData.dbDir,
		logsDir:       nodeData.logsDir,
		config:        nodeConfig,
		buildDir:      nodeData.buildDir,
		httpHost:      nodeData.httpHost,
		attachedPeers: map[string]peer.Peer{},
	}
	ln.nodes[node.name] = node
	// If this node is a beacon, add its IP/ID to the beacon lists.
	// Note that we do this *after* we set this node's bootstrap IPs/IDs
	// so this node won't try to use itself as a beacon.
	if nodeConfig.IsBeacon {
		err = ln.bootstraps.Add(beacon.New(nodeID, ips.IPPort{
			IP:   net.IPv6loopback,
			Port: nodeData.p2pPort,
		}))
	}
	return node, err
}

// See network.Network
func (ln *localNetwork) Healthy(ctx context.Context) error {
	ln.lock.RLock()
	defer ln.lock.RUnlock()
	return ln.healthy(ctx)
}

func (ln *localNetwork) healthy(ctx context.Context) error {
	ln.log.Info("checking local network healthiness", zap.Int("num-of-nodes", len(ln.nodes)))

	// Return unhealthy if the network is stopped
	if ln.stopCalled() {
		return network.ErrStopped
	}

	// Derive a new context that's cancelled when Stop is called,
	// so that we calls to Healthy() below immediately return.
	ctx, cancel := context.WithCancel(ctx)
	defer cancel()
	go func(ctx context.Context) {
		// This goroutine runs until [ln.Stop] is called
		// or this function returns.
		select {
		case <-ln.onStopCh:
			cancel()
		case <-ctx.Done():
		}
	}(ctx)

	errGr, ctx := errgroup.WithContext(ctx)
	for _, node := range ln.nodes {
		node := node
		nodeName := node.GetName()
		errGr.Go(func() error {
			// Every [healthCheckFreq], query node for health status.
			// Do this until ctx timeout or network closed.
			for {
				if node.Status() != status.Running {
					// If we had stopped this node ourselves, it wouldn't be in [ln.nodes].
					// Since it is, it means the node stopped unexpectedly.
					return fmt.Errorf("node %q stopped unexpectedly", nodeName)
				}
				health, err := node.client.HealthAPI().Health(ctx)
				if err == nil && health.Healthy {
<<<<<<< HEAD
					ln.log.Debug("node became healthy", zap.String("nodeName", fmt.Sprintf("%q", nodeName)))
=======
					ln.log.Debug("node became healthy", zap.String("name", nodeName))
>>>>>>> ee59fae0
					return nil
				}
				select {
				case <-ctx.Done():
					return fmt.Errorf("node %q failed to become healthy within timeout, or network stopped", nodeName)
				case <-time.After(healthCheckFreq):
				}
			}
		})
	}
	// Wait until all nodes are ready or timeout
	return errGr.Wait()
}

// See network.Network
func (ln *localNetwork) GetNode(nodeName string) (node.Node, error) {
	ln.lock.RLock()
	defer ln.lock.RUnlock()

	if ln.stopCalled() {
		return nil, network.ErrStopped
	}

	node, ok := ln.nodes[nodeName]
	if !ok {
		return nil, network.ErrNodeNotFound
	}
	return node, nil
}

// See network.Network
func (ln *localNetwork) GetNodeNames() ([]string, error) {
	ln.lock.RLock()
	defer ln.lock.RUnlock()

	if ln.stopCalled() {
		return nil, network.ErrStopped
	}

	names := make([]string, len(ln.nodes))
	i := 0
	for name := range ln.nodes {
		names[i] = name
		i++
	}
	return names, nil
}

// See network.Network
func (ln *localNetwork) GetAllNodes() (map[string]node.Node, error) {
	ln.lock.RLock()
	defer ln.lock.RUnlock()

	if ln.stopCalled() {
		return nil, network.ErrStopped
	}

	nodesCopy := make(map[string]node.Node, len(ln.nodes))
	for name, node := range ln.nodes {
		nodesCopy[name] = node
	}
	return nodesCopy, nil
}

func (ln *localNetwork) Stop(ctx context.Context) error {
	err := network.ErrStopped
	ln.stopOnce.Do(
		func() {
			close(ln.onStopCh)

			ln.lock.Lock()
			defer ln.lock.Unlock()

			err = ln.stop(ctx)
		},
	)
	return err
}

// Assumes [ln.lock] is held.
func (ln *localNetwork) stop(ctx context.Context) error {
	errs := wrappers.Errs{}
	for nodeName := range ln.nodes {
		stopCtx, stopCtxCancel := context.WithTimeout(ctx, stopTimeout)
		if err := ln.removeNode(stopCtx, nodeName); err != nil {
<<<<<<< HEAD
			ln.log.Error("error stopping node", zap.String("nodeName", fmt.Sprintf("%q", nodeName)), zap.String("error", fmt.Sprintf("%s", err)))
=======
			ln.log.Error("error stopping node", zap.String("name", nodeName), zap.Error(err))
>>>>>>> ee59fae0
			errs.Add(err)
		}
		stopCtxCancel()
	}
	ln.log.Info("done stopping network")
	return errs.Err
}

// Sends a SIGTERM to the given node and removes it from this network.
func (ln *localNetwork) RemoveNode(ctx context.Context, nodeName string) error {
	ln.lock.Lock()
	defer ln.lock.Unlock()
	if ln.stopCalled() {
		return network.ErrStopped
	}
	return ln.removeNode(ctx, nodeName)
}

// Assumes [ln.lock] is held.
func (ln *localNetwork) removeNode(ctx context.Context, nodeName string) error {
<<<<<<< HEAD
	ln.log.Debug("removing node", zap.String("nodeName", fmt.Sprintf("%q", nodeName)))
=======
	ln.log.Debug("removing node", zap.String("name", nodeName))
>>>>>>> ee59fae0
	node, ok := ln.nodes[nodeName]
	if !ok {
		return fmt.Errorf("node %q not found", nodeName)
	}

	// If the node wasn't a beacon, we don't care
	_ = ln.bootstraps.RemoveByID(node.nodeID)

	delete(ln.nodes, nodeName)
	// cchain eth api uses a websocket connection and must be closed before stopping the node,
	// to avoid errors logs at client
	node.client.CChainEthAPI().Close()
	if exitCode := node.process.Stop(ctx); exitCode != 0 {
		return fmt.Errorf("node %q exited with exit code: %d", nodeName, exitCode)
	}
	return nil
}

// Restart [nodeName] using the same config, optionally changing [binaryPath],
// [buildDir], [whitelistedSubnets]
func (ln *localNetwork) RestartNode(
	ctx context.Context,
	nodeName string,
	binaryPath string,
	whitelistedSubnets string,
	chainConfigs map[string]string,
	upgradeConfigs map[string]string,
) error {
	ln.lock.Lock()
	defer ln.lock.Unlock()

	node, ok := ln.nodes[nodeName]
	if !ok {
		return fmt.Errorf("node %q not found", nodeName)
	}

	nodeConfig := node.GetConfig()

	if binaryPath != "" {
		nodeConfig.BinaryPath = binaryPath
		nodeConfig.Flags[config.BuildDirKey] = filepath.Dir(binaryPath)
	}

	if whitelistedSubnets != "" {
		nodeConfig.Flags[config.WhitelistedSubnetsKey] = whitelistedSubnets
	}

	// keep same ports, dbdir in node flags
	nodeConfig.Flags[config.DBPathKey] = node.GetDbDir()
	nodeConfig.Flags[config.HTTPPortKey] = int(node.GetAPIPort())
	nodeConfig.Flags[config.StakingPortKey] = int(node.GetP2PPort())
	// apply chain configs
	for k, v := range chainConfigs {
		nodeConfig.ChainConfigFiles[k] = v
	}
	// apply upgrade configs
	for k, v := range upgradeConfigs {
		nodeConfig.UpgradeConfigFiles[k] = v
	}

	if err := ln.removeNode(ctx, nodeName); err != nil {
		return err
	}

	if _, err := ln.addNode(nodeConfig); err != nil {
		return err
	}

	return nil
}

// Returns whether Stop has been called.
func (ln *localNetwork) stopCalled() bool {
	select {
	case <-ln.onStopCh:
		return true
	default:
		return false
	}
}

// Set [nodeConfig].Name if it isn't given and assert it's unique.
func (ln *localNetwork) setNodeName(nodeConfig *node.Config) error {
	// If no name was given, use default name pattern
	if len(nodeConfig.Name) == 0 {
		for {
			nodeConfig.Name = fmt.Sprintf("%s%d", defaultNodeNamePrefix, ln.nextNodeSuffix)
			_, ok := ln.nodes[nodeConfig.Name]
			if !ok {
				break
			}
			ln.nextNodeSuffix++
		}
	}
	// Enforce name uniqueness
	if _, ok := ln.nodes[nodeConfig.Name]; ok {
		return fmt.Errorf("repeated node name %q", nodeConfig.Name)
	}
	return nil
}

type buildFlagsReturn struct {
	flags    []string
	apiPort  uint16
	p2pPort  uint16
	dbDir    string
	logsDir  string
	buildDir string
	httpHost string
}

// buildFlags returns the:
// 1) Flags
// 2) API port
// 3) P2P port
// of the node being added with config [nodeConfig], config file [configFile],
// and directory at [nodeDir].
// [nodeConfig.Flags] must not be nil
func (ln *localNetwork) buildFlags(
	configFile map[string]interface{},
	nodeDir string,
	nodeConfig *node.Config,
) (buildFlagsReturn, error) {
	// httpHost from all configs for node
	httpHost, err := getConfigEntry(nodeConfig.Flags, configFile, config.HTTPHostKey, "")
	if err != nil {
		return buildFlagsReturn{}, err
	}

	// buildDir from all configs for node
	buildDir, err := getConfigEntry(nodeConfig.Flags, configFile, config.BuildDirKey, "")
	if err != nil {
		return buildFlagsReturn{}, err
	}

	// Tell the node to put the database in [nodeDir] unless given in config file
	dbDir, err := getConfigEntry(nodeConfig.Flags, configFile, config.DBPathKey, filepath.Join(nodeDir, defaultDbSubdir))
	if err != nil {
		return buildFlagsReturn{}, err
	}

	// Tell the node to put the log directory in [nodeDir/logs] unless given in config file
	logsDir, err := getConfigEntry(nodeConfig.Flags, configFile, config.LogsDirKey, filepath.Join(nodeDir, defaultLogsSubdir))
	if err != nil {
		return buildFlagsReturn{}, err
	}

	// Use random free API port unless given in config file
	apiPort, err := getPort(nodeConfig.Flags, configFile, config.HTTPPortKey)
	if err != nil {
		return buildFlagsReturn{}, err
	}

	// Use a random free P2P (staking) port unless given in config file
	// Use random free API port unless given in config file
	p2pPort, err := getPort(nodeConfig.Flags, configFile, config.StakingPortKey)
	if err != nil {
		return buildFlagsReturn{}, err
	}

	// Flags for AvalancheGo
	flags := []string{
		fmt.Sprintf("--%s=%d", config.NetworkNameKey, ln.networkID),
		fmt.Sprintf("--%s=%s", config.DBPathKey, dbDir),
		fmt.Sprintf("--%s=%s", config.LogsDirKey, logsDir),
		fmt.Sprintf("--%s=%d", config.HTTPPortKey, apiPort),
		fmt.Sprintf("--%s=%d", config.StakingPortKey, p2pPort),
		fmt.Sprintf("--%s=%s", config.BootstrapIPsKey, ln.bootstraps.IPsArg()),
		fmt.Sprintf("--%s=%s", config.BootstrapIDsKey, ln.bootstraps.IDsArg()),
	}
	// Write staking key/cert etc. to disk so the new node can use them,
	// and get flag that point the node to those files
	fileFlags, err := writeFiles(ln.genesis, nodeDir, nodeConfig)
	if err != nil {
		return buildFlagsReturn{}, err
	}
	flags = append(flags, fileFlags...)

	// Add flags given in node config.
	// Note these will overwrite existing flags if the same flag is given twice.
	for flagName, flagVal := range nodeConfig.Flags {
		if _, ok := warnFlags[flagName]; ok {
<<<<<<< HEAD
			ln.log.Warn("The flag has been provided. This can create conflicts with the runner. The suggestion is to remove this flag", zap.String("flagName", flagName))
=======
			ln.log.Warn("A provided flag can create conflicts with the runner. The suggestion is to remove this flag", zap.String("flag-name", flagName))
>>>>>>> ee59fae0
		}
		flags = append(flags, fmt.Sprintf("--%s=%v", flagName, flagVal))
	}

	return buildFlagsReturn{
		flags:    flags,
		apiPort:  apiPort,
		p2pPort:  p2pPort,
		dbDir:    dbDir,
		logsDir:  logsDir,
		buildDir: buildDir,
		httpHost: httpHost,
	}, nil
}<|MERGE_RESOLUTION|>--- conflicted
+++ resolved
@@ -382,11 +382,7 @@
 	if err := networkConfig.Validate(); err != nil {
 		return fmt.Errorf("config failed validation: %w", err)
 	}
-<<<<<<< HEAD
-	ln.log.Info("creating network with nodes", zap.Int("nodeCount", len(networkConfig.NodeConfigs)))
-=======
 	ln.log.Info("creating network", zap.Int("node-num", len(networkConfig.NodeConfigs)))
->>>>>>> ee59fae0
 
 	ln.genesis = []byte(networkConfig.Genesis)
 
@@ -419,11 +415,7 @@
 		if _, err := ln.addNode(nodeConfig); err != nil {
 			if err := ln.stop(ctx); err != nil {
 				// Clean up nodes already created
-<<<<<<< HEAD
-				ln.log.Debug("error stopping network", zap.String("err", fmt.Sprintf("%s", err)))
-=======
 				ln.log.Debug("error stopping network", zap.Error(err))
->>>>>>> ee59fae0
 			}
 			return fmt.Errorf("error adding node %s: %s", nodeConfig.Name, err)
 		}
@@ -519,15 +511,6 @@
 		)
 	}
 
-<<<<<<< HEAD
-	// TODO: Rework
-	/* ln.log.Info(
-		"adding node %q with tmp dir at %s, logs at %s, DB at %s, P2P port %d, API port %d",
-		nodeConfig.Name, nodeDir, nodeData.logsDir, nodeData.dbDir, nodeData.p2pPort, nodeData.apiPort,
-	)
-
-	ln.log.Debug("starting node %q with \"%s %s\"", nodeConfig.Name, nodeConfig.BinaryPath, nodeData.flags) */
-=======
 	ln.log.Info(
 		"adding node",
 		zap.String("node-name", nodeConfig.Name),
@@ -544,7 +527,6 @@
 		zap.String("binaryPath", nodeConfig.BinaryPath),
 		zap.Strings("flags", nodeData.flags),
 	)
->>>>>>> ee59fae0
 
 	// Create a wrapper for this node so we can reference it later
 	node := &localNode{
@@ -620,11 +602,7 @@
 				}
 				health, err := node.client.HealthAPI().Health(ctx)
 				if err == nil && health.Healthy {
-<<<<<<< HEAD
-					ln.log.Debug("node became healthy", zap.String("nodeName", fmt.Sprintf("%q", nodeName)))
-=======
 					ln.log.Debug("node became healthy", zap.String("name", nodeName))
->>>>>>> ee59fae0
 					return nil
 				}
 				select {
@@ -710,11 +688,7 @@
 	for nodeName := range ln.nodes {
 		stopCtx, stopCtxCancel := context.WithTimeout(ctx, stopTimeout)
 		if err := ln.removeNode(stopCtx, nodeName); err != nil {
-<<<<<<< HEAD
-			ln.log.Error("error stopping node", zap.String("nodeName", fmt.Sprintf("%q", nodeName)), zap.String("error", fmt.Sprintf("%s", err)))
-=======
 			ln.log.Error("error stopping node", zap.String("name", nodeName), zap.Error(err))
->>>>>>> ee59fae0
 			errs.Add(err)
 		}
 		stopCtxCancel()
@@ -735,11 +709,7 @@
 
 // Assumes [ln.lock] is held.
 func (ln *localNetwork) removeNode(ctx context.Context, nodeName string) error {
-<<<<<<< HEAD
-	ln.log.Debug("removing node", zap.String("nodeName", fmt.Sprintf("%q", nodeName)))
-=======
 	ln.log.Debug("removing node", zap.String("name", nodeName))
->>>>>>> ee59fae0
 	node, ok := ln.nodes[nodeName]
 	if !ok {
 		return fmt.Errorf("node %q not found", nodeName)
@@ -922,11 +892,7 @@
 	// Note these will overwrite existing flags if the same flag is given twice.
 	for flagName, flagVal := range nodeConfig.Flags {
 		if _, ok := warnFlags[flagName]; ok {
-<<<<<<< HEAD
-			ln.log.Warn("The flag has been provided. This can create conflicts with the runner. The suggestion is to remove this flag", zap.String("flagName", flagName))
-=======
 			ln.log.Warn("A provided flag can create conflicts with the runner. The suggestion is to remove this flag", zap.String("flag-name", flagName))
->>>>>>> ee59fae0
 		}
 		flags = append(flags, fmt.Sprintf("--%s=%v", flagName, flagVal))
 	}
