--- conflicted
+++ resolved
@@ -28,20 +28,10 @@
 
 // network keeps information uses for network management, and accessing all the nodes
 type localNetwork struct {
-<<<<<<< HEAD
 	log    logging.Logger        // logger used by the library
 	binMap map[NodeType]string   // map node kind to string used in node set up (binary path)
 	nextID uint64                // next id to be used in internal node id generation
-	nodes  map[ids.ID]*localNode // access to nodes basic info and api
-=======
-	log             logging.Logger         // logger used by the library
-	binMap          map[nodeType]string    // map node kind to string used in node set up (binary path)
-	nextIntNodeID   uint64                 // next id to be used in internal node id generation
-	nodes           map[string]*localNode  // access to nodes basic info and api
-	coreConfigFlags map[string]interface{} // cmdline flags common to all nodes
-	genesis         []byte                 // genesis file contents, common to all nodes
-	cChainConfig    []byte                 // cchain config file contents, common to all nodes
->>>>>>> 72713726
+	nodes  map[string]*localNode // access to nodes basic info and api
 }
 
 // NewNetwork creates a network from given configuration and map of node kinds to binaries
@@ -50,22 +40,10 @@
 		return nil, fmt.Errorf("config failed validation: %w", err)
 	}
 	net := &localNetwork{
-<<<<<<< HEAD
-		nodes:  map[ids.ID]*localNode{},
+		nodes:  map[string]*localNode{},
 		nextID: 1,
 		binMap: binMap,
 		log:    log,
-=======
-		nodes:         map[string]*localNode{},
-		nextIntNodeID: 1,
-		binMap:        binMap,
-		log:           log,
-		genesis:       []byte(networkConfig.Genesis),
-		cChainConfig:  []byte(networkConfig.CChainConfig),
-	}
-	if err := json.Unmarshal([]byte(networkConfig.CoreConfigFlags), &net.coreConfigFlags); err != nil {
-		return nil, fmt.Errorf("couldn't unmarshal core config flags: %w", err)
->>>>>>> 72713726
 	}
 	for _, nodeConfig := range networkConfig.NodeConfigs {
 		if _, err := net.AddNode(nodeConfig); err != nil {
@@ -79,146 +57,9 @@
 // func (net *localNetwork) AddNode(nodeConfig node.Config) (node.Node, error) {
 // 	var configFlags map[string]interface{} = make(map[string]interface{})
 
-<<<<<<< HEAD
-// 	/* TODO what is this?
-// 	if nodeConfig.BinKind == nil {
-// 		return nil, fmt.Errorf("incomplete node config for node %v: BinKind field is empty", net.nextIntNodeID)
-// 	}
-// 	*/
-// 	if nodeConfig.ConfigFlags == "" {
-// 		return nil, fmt.Errorf("incomplete node config for node %v: ConfigFlags field is empty", net.nextID)
-// 	}GenesisFile
-
-// 	// tells if avalanchego is going to generate the cert/key for the node
-// 	usesEphemeralCert, ok := configFlags[config.StakingEphemeralCertEnabledKey].(bool)
-// 	if !ok {
-// 		usesEphemeralCert = false
-// 	}
-
-// 	if !usesEphemeralCert {
-// 		// cert/key is given in config
-// 		if nodeConfig.StakingCert == nil {
-// 			return nil, fmt.Errorf("incomplete node config for node %v: Cert field is empty", net.nextID)
-// 		}
-// 		certFname, ok := configFlags[config.StakingCertPathKey].(string)
-// 		if !ok {
-// 			return nil, fmt.Errorf("node %v lacks config flag %s", net.nextID, config.StakingCertPathKey)
-// 		}
-// 		if err := createFileAndWrite(certFname, []byte(nodeConfig.StakingCert)); err != nil {
-// 			return nil, fmt.Errorf("couldn't create cert file %s for node %v: %w", certFname, net.nextID, err)
-// 		}
-// 		if nodeConfig.StakingKey == nil {
-// 			return nil, fmt.Errorf("incomplete node config for node %v: PrivateKey field is empty", net.nextID)
-// 		}
-// 		keyFname, ok := configFlags[config.StakingKeyPathKey].(string)
-// 		if !ok {
-// 			return nil, fmt.Errorf("node %v lacks config flag %s", net.nextID, config.StakingKeyPathKey)
-// 		}
-// 		if err := createFileAndWrite(keyFname, []byte(nodeConfig.StakingKey)); err != nil {
-// 			return nil, fmt.Errorf("couldn't create private key file %s for node %v: %w", keyFname, net.nextID, err)
-// 		}
-// 	}
-
-// 	// initialize node avalanchego apis
-// 	nodeIP, ok := configFlags[config.PublicIPKey].(string)
-// 	if !ok {
-// 		return nil, fmt.Errorf("node %v lacks config flag %s", net.nextID, config.PublicIPKey)
-// 	}
-// 	nodePortF, ok := configFlags[config.HTTPPortKey].(float64)
-// 	if !ok {
-// 		return nil, fmt.Errorf("node %v lacks config flag %s", net.nextID, config.HTTPPortKey)
-// 	}
-// 	nodePort := uint(nodePortF)
-// 	apiClient := NewAPIClient(nodeIP, nodePort, 20*time.Second)
-
-// 	// get binary from bin map and node kind, and execute it
-// 	avalanchegoPath, ok := net.binMap[nodeConfig.Type.(NodeType)]
-// 	if !ok {
-// 		return nil, fmt.Errorf("could not found key %v in binMap for node %v", nodeConfig.Type.(NodeType), net.nextID)
-// 	}
-// 	configFileFlag := fmt.Sprintf("--%s=%s", config.ConfigFileKey, configFilePath)
-// 	cmd := exec.Command(avalanchegoPath, configFileFlag)
-// 	if err := cmd.Start(); err != nil {
-// 		return nil, fmt.Errorf("could not execute cmd \"%s %s\" for node %v: %w", avalanchegoPath, configFileFlag, net.nextID, err)
-// 	}
-
-// 	// get internal node id from incremental uint
-// 	// done in this way so the id when printed or converted, is correctly interpreted
-// 	b := big.NewInt(0).SetUint64(net.nextID).Bytes()
-// 	nodeID := ids.ID{}
-// 	copy(nodeID[len(nodeID)-len(b):], b)
-// 	net.nextID += 1
-
-// 	node := localNode{id: nodeID, client: *apiClient}
-=======
-	// get internal node id from incremental uint.
-	nodeID := fmt.Sprint(net.nextIntNodeID)
-	_, ok := net.nodes[nodeID]
-	for ok {
-		// avoid conflict with user specified names.
-		net.nextIntNodeID += 1
-		nodeID = fmt.Sprint(net.nextIntNodeID)
-		_, ok = net.nodes[nodeID]
-	}
-	net.nextIntNodeID += 1
-
-	// internal node id from user specification
-	if nodeConfig.Name != "" {
-		if _, ok := net.nodes[nodeConfig.Name]; ok {
-			return nil, fmt.Errorf("repeated node name %s for node %s", nodeConfig.Name, nodeID)
-		}
-		nodeID = nodeConfig.Name
-	}
-
-	if nodeConfig.Type == nil {
-		return nil, fmt.Errorf("incomplete node config for node %v: Type field is empty", nodeID)
-	}
-
-	if nodeConfig.ConfigFlags == "" {
-		return nil, fmt.Errorf("incomplete node config for node %v: ConfigFlags field is empty", nodeID)
-	}
-
-	// copy common config flags, and unmarshall specific node config flags
-	for k, v := range net.coreConfigFlags {
-		configFlags[k] = v
-	}
-	if err := json.Unmarshal([]byte(nodeConfig.ConfigFlags), &configFlags); err != nil {
-		return nil, fmt.Errorf("couldn't unmarshal config flags for node %v: %w", nodeID, err)
-	}
-
-	configDir, ok := configFlags[config.ChainConfigDirKey].(string)
-	if !ok {
-		return nil, fmt.Errorf("node %v lacks config flag %s", nodeID, config.ChainConfigDirKey)
-	}
-
-	// create main config file by marshalling all config flags
-	configFilePath := path.Join(configDir, "config.json")
-	configBytes, err := json.Marshal(configFlags)
-	if err != nil {
-		return nil, fmt.Errorf("couldn't marshal full config flags for node %v: %w", nodeID, err)
-	}
-	if err := createFile(configFilePath, configBytes); err != nil {
-		return nil, fmt.Errorf("couldn't create config file %s for node %v: %w", configFilePath, nodeID, err)
-	}
-
-	cConfigFilePath := path.Join(configDir, "C", "config.json")
-	if err := createFile(cConfigFilePath, net.cChainConfig); err != nil {
-		return nil, fmt.Errorf("couldn't create cchain config file %s for node %v: %w", cConfigFilePath, nodeID, err)
-	}
-
-	genesisFname, ok := configFlags[config.GenesisConfigFileKey].(string)
-	if !ok {
-		return nil, fmt.Errorf("node %v lacks config flag %s", nodeID, config.GenesisConfigFileKey)
-	}
-	if err := createFile(genesisFname, net.genesis); err != nil {
-		return nil, fmt.Errorf("couldn't create genesis file %s for node %v: %w", genesisFname, nodeID, err)
-	}
->>>>>>> 72713726
-
 // 	net.nodes[nodeID] = &node
 // 	net.procs[nodeID] = cmd
 
-<<<<<<< HEAD
 // 	return &node, nil
 // }
 
@@ -255,33 +96,9 @@
 		stakingCertFilePath := filepath.Join(tmpDir, stakingCertFileName)
 		if err := createFileAndWrite(stakingCertFilePath, nodeConfig.StakingCert); err != nil {
 			return nil, fmt.Errorf("error creating/writing staking cert: %w", err)
-=======
-	if !usesEphemeralCert {
-		// cert/key is given in config
-		if nodeConfig.Cert == "" {
-			return nil, fmt.Errorf("incomplete node config for node %v: Cert field is empty", nodeID)
-		}
-		certFname, ok := configFlags[config.StakingCertPathKey].(string)
-		if !ok {
-			return nil, fmt.Errorf("node %v lacks config flag %s", nodeID, config.StakingCertPathKey)
-		}
-		if err := createFile(certFname, []byte(nodeConfig.Cert)); err != nil {
-			return nil, fmt.Errorf("couldn't create cert file %s for node %v: %w", certFname, nodeID, err)
-		}
-		if nodeConfig.PrivateKey == "" {
-			return nil, fmt.Errorf("incomplete node config for node %v: PrivateKey field is empty", nodeID)
-		}
-		keyFname, ok := configFlags[config.StakingKeyPathKey].(string)
-		if !ok {
-			return nil, fmt.Errorf("node %v lacks config flag %s", nodeID, config.StakingKeyPathKey)
-		}
-		if err := createFile(keyFname, []byte(nodeConfig.PrivateKey)); err != nil {
-			return nil, fmt.Errorf("couldn't create private key file %s for node %v: %w", keyFname, nodeID, err)
->>>>>>> 72713726
 		}
 		flags = append(flags, fmt.Sprintf("--%s=%s", config.StakingCertPathKey, stakingCertFilePath))
 	}
-<<<<<<< HEAD
 	// Write this node's genesis file if one is given
 	if len(nodeConfig.GenesisFile) != 0 {
 		genesisFilePath := filepath.Join(tmpDir, genesisFileName)
@@ -297,45 +114,30 @@
 			return nil, fmt.Errorf("error creating/writing C-Chain config file: %w", err)
 		}
 		flags = append(flags, fmt.Sprintf("--%s=%s", config.ChainConfigDirKey, tmpDir))
-=======
-
-	// initialize node avalanchego apis
-	nodeIP, ok := configFlags[config.PublicIPKey].(string)
-	if !ok {
-		return nil, fmt.Errorf("node %v lacks config flag %s", nodeID, config.PublicIPKey)
-	}
-	nodePortF, ok := configFlags[config.HTTPPortKey].(float64)
-	if !ok {
-		return nil, fmt.Errorf("node %v lacks config flag %s", nodeID, config.HTTPPortKey)
->>>>>>> 72713726
 	}
 	// Path to AvalancheGo binary
 	avalancheGoBinaryPath, ok := net.binMap[nodeConfig.Type.(NodeType)]
 	if !ok {
-<<<<<<< HEAD
 		return nil, fmt.Errorf("got unexpected node type %v", nodeConfig.Type.(NodeType))
-=======
-		return nil, fmt.Errorf("could not found key %v in binMap for node %v", binMapKey, nodeID)
->>>>>>> 72713726
 	}
 	// Start the AvalancheGo node and pass it the flags
 	cmd := exec.Command(avalancheGoBinaryPath, flags...)
 	if err := cmd.Start(); err != nil {
-<<<<<<< HEAD
-		return nil, fmt.Errorf("could not execute cmd \"%q %s\": %w", avalancheGoBinaryPath, flags, err)
+		return nil, fmt.Errorf("could not execute cmd \"%s %s\": %w", avalancheGoBinaryPath, flags, err)
+	}
+	// Ensure uniqueness of node name
+	// TODO don't require a node name to be given.
+	// Default the node name to the node's ID
+	if _, ok := net.nodes[nodeConfig.Name]; ok {
+		return nil, fmt.Errorf("repeated node name %s", nodeConfig.Name)
 	}
 	// Create a wrapper for this node so we can reference it later
-=======
-		return nil, fmt.Errorf("could not execute cmd \"%s %s\" for node %v: %w", avalanchegoPath, configFileFlag, nodeID, err)
-	}
-
->>>>>>> 72713726
 	node := &localNode{
-		id:     ids.GenerateTestID(), // TODO don't use random ID
+		name:   nodeConfig.Name,
 		client: NewAPIClient("localhost", nodeConfig.APIPort, apiTimeout),
 		cmd:    cmd,
 	}
-	net.nodes[node.id] = node
+	net.nodes[node.name] = node
 	return node, nil
 }
 
