package local

import (
	"context"
	"embed"
	"encoding/json"
	"errors"
	"fmt"
	"io"
	"io/fs"
	"net"
	"os"
	"os/exec"
	"os/user"
	"path/filepath"
	"strings"
	"sync"
	"time"

	"github.com/ava-labs/avalanche-network-runner/api"
	"github.com/ava-labs/avalanche-network-runner/network"
	"github.com/ava-labs/avalanche-network-runner/network/node"
	"github.com/ava-labs/avalanche-network-runner/utils"
	"github.com/ava-labs/avalanchego/config"
	"github.com/ava-labs/avalanchego/staking"
	avago_utils "github.com/ava-labs/avalanchego/utils"
	"github.com/ava-labs/avalanchego/utils/beacon"
	"github.com/ava-labs/avalanchego/utils/constants"
	"github.com/ava-labs/avalanchego/utils/logging"
	"github.com/ava-labs/avalanchego/utils/wrappers"
	dircopy "github.com/otiai10/copy"
	"go.uber.org/zap"
	"golang.org/x/sync/errgroup"
)

const (
	defaultNodeNamePrefix = "node"
	configFileName        = "config.json"
	stakingKeyFileName    = "staking.key"
	stakingCertFileName   = "staking.crt"
	genesisFileName       = "genesis.json"
	stopTimeout           = 30 * time.Second
	healthCheckFreq       = 3 * time.Second
	DefaultNumNodes       = 5
	snapshotsRelPath      = ".avalanche-network-runner/snapshots/"
	snapshotPrefix        = "anr-snapshot-"
)

// interface compliance
var (
	_ network.Network    = (*localNetwork)(nil)
	_ NodeProcessCreator = (*nodeProcessCreator)(nil)

	warnFlags = map[string]struct{}{
		config.NetworkNameKey:  {},
		config.BootstrapIPsKey: {},
		config.BootstrapIDsKey: {},
	}
	chainConfigSubDir  = "chainConfigs"
	cChainConfigSubDir = filepath.Join(chainConfigSubDir, "C")
)

// network keeps information uses for network management, and accessing all the nodes
type localNetwork struct {
	lock sync.RWMutex
	log  logging.Logger
	// This network's ID.
	networkID uint32
	// This network's genesis file.
	// Must not be nil.
	genesis []byte
	// Used to create a new API client
	newAPIClientF api.NewAPIClientF
	// Used to create new node processes
	nodeProcessCreator NodeProcessCreator
	stopOnce           sync.Once
	// Closed when Stop begins.
	onStopCh chan struct{}
	// For node name generation
	nextNodeSuffix uint64
	// Node Name --> Node
	nodes map[string]*localNode
	// Set of nodes that new nodes will bootstrap from.
	bootstraps beacon.Set
	// rootDir is the root directory under which we write all node
	// logs, databases, etc.
	rootDir string
	// Flags to apply to all nodes if not present
	flags map[string]interface{}
	// directory where networks can be persistently saved
	snapshotsDir string
	// To keep track of network initialization
	defined bool
}

var (
	//go:embed default
	embeddedDefaultNetworkConfigDir embed.FS
	// Pre-defined network configuration. The ImplSpecificConfig
	// field of each node in [defaultNetworkConfig.NodeConfigs]
	// is not defined.
	// [defaultNetworkConfig] should not be modified.
	// TODO add method Copy() to network.Config to prevent
	// accidental overwriting
	defaultNetworkConfig network.Config
	// snapshots directory
	defaultSnapshotsDir string
)

// populate default network config from embedded default directory
func init() {
	configsDir, err := fs.Sub(embeddedDefaultNetworkConfigDir, "default")
	if err != nil {
		panic(err)
	}

	defaultNetworkConfig = network.Config{
		NodeConfigs: make([]node.Config, DefaultNumNodes),
	}

	genesis, err := fs.ReadFile(configsDir, "genesis.json")
	if err != nil {
		panic(err)
	}
	defaultNetworkConfig.Genesis = string(genesis)

	for i := 0; i < len(defaultNetworkConfig.NodeConfigs); i++ {
		configFile, err := fs.ReadFile(configsDir, fmt.Sprintf("node%d/config.json", i))
		if err != nil {
			panic(err)
		}
		defaultNetworkConfig.NodeConfigs[i].ConfigFile = string(configFile)
		stakingKey, err := fs.ReadFile(configsDir, fmt.Sprintf("node%d/staking.key", i))
		if err != nil {
			panic(err)
		}
		defaultNetworkConfig.NodeConfigs[i].StakingKey = string(stakingKey)
		stakingCert, err := fs.ReadFile(configsDir, fmt.Sprintf("node%d/staking.crt", i))
		if err != nil {
			panic(err)
		}
		defaultNetworkConfig.NodeConfigs[i].StakingCert = string(stakingCert)
		cChainConfig, err := fs.ReadFile(configsDir, fmt.Sprintf("node%d/cchain_config.json", i))
		if err != nil {
			panic(err)
		}
		defaultNetworkConfig.NodeConfigs[i].CChainConfigFile = string(cChainConfig)
		defaultNetworkConfig.NodeConfigs[i].IsBeacon = true
	}

	// create default snapshots dir
	usr, err := user.Current()
	if err != nil {
		panic(err)
	}
	defaultSnapshotsDir = filepath.Join(usr.HomeDir, snapshotsRelPath)
	err = os.MkdirAll(defaultSnapshotsDir, os.ModePerm)
	if err != nil {
		panic(err)
	}
}

// NodeProcessCreator is an interface for new node process creation
type NodeProcessCreator interface {
	NewNodeProcess(config node.Config, args ...string) (NodeProcess, error)
}

type nodeProcessCreator struct {
	// If this node's stdout or stderr are redirected, [colorPicker] determines
	// the color of logs printed to stdout and/or stderr
	colorPicker utils.ColorPicker
	// If this node's stdout is redirected, it will be to here.
	// In practice this is usually os.Stdout, but for testing can be replaced.
	stdout io.Writer
	// If this node's stderr is redirected, it will be to here.
	// In practice this is usually os.Stderr, but for testing can be replaced.
	stderr io.Writer
}

// NewNodeProcess creates a new process of the passed binary
// If the config has redirection set to `true` for either StdErr or StdOut,
// the output will be redirected and colored
func (npc *nodeProcessCreator) NewNodeProcess(config node.Config, args ...string) (NodeProcess, error) {
	// Start the AvalancheGo node and pass it the flags defined above
	cmd := exec.Command(config.BinaryPath, args...)
	// assign a new color to this process (might not be used if the config isn't set for it)
	color := npc.colorPicker.NextColor()
	// Optionally redirect stdout and stderr
	if config.RedirectStdout {
		stdout, err := cmd.StdoutPipe()
		if err != nil {
			return nil, fmt.Errorf("couldn't create stdout pipe: %s", err)
		}
		// redirect stdout and assign a color to the text
		utils.ColorAndPrepend(stdout, npc.stdout, config.Name, color)
	}
	if config.RedirectStderr {
		stderr, err := cmd.StderrPipe()
		if err != nil {
			return nil, fmt.Errorf("couldn't create stderr pipe: %s", err)
		}
		// redirect stderr and assign a color to the text
		utils.ColorAndPrepend(stderr, npc.stderr, config.Name, color)
	}
	return &nodeProcessImpl{cmd: cmd}, nil
}

// NewNetwork returns a new network that uses the given log.
// Files (e.g. logs, databases) default to being written at directory [rootDir].
// If there isn't a directory at [dir] one will be created.
// If len([dir]) == 0, files will be written underneath a new temporary directory.
// Snapshots are saved to snapshotsDir, defaults to defaultSnapshotsDir if not given
func NewNetwork(
	log logging.Logger,
	rootDir string,
	snapshotsDir string,
) (network.Network, error) {
	return newNetwork(
		log,
		api.NewAPIClient,
		&nodeProcessCreator{
			colorPicker: utils.NewColorPicker(),
			stdout:      os.Stdout,
			stderr:      os.Stderr,
		},
		rootDir,
		snapshotsDir,
	)
}

// See NewNetwork.
// [newAPIClientF] is used to create new API clients.
// [nodeProcessCreator] is used to launch new avalanchego processes.
func newNetwork(
	log logging.Logger,
	newAPIClientF api.NewAPIClientF,
	nodeProcessCreator NodeProcessCreator,
	rootDir string,
	snapshotsDir string,
) (network.Network, error) {
	var err error
	if rootDir == "" {
		rootDir, err = os.MkdirTemp("", "avalanche-network-runner-*")
		if err != nil {
			return nil, err
		}
	}
	if snapshotsDir == "" {
		snapshotsDir = defaultSnapshotsDir
	}
	// Create the network
	net := &localNetwork{
		nextNodeSuffix:     1,
		nodes:              map[string]*localNode{},
		onStopCh:           make(chan struct{}),
		log:                log,
		bootstraps:         beacon.NewSet(),
		newAPIClientF:      newAPIClientF,
		nodeProcessCreator: nodeProcessCreator,
		rootDir:            rootDir,
		snapshotsDir:       snapshotsDir,
	}
	return net, nil
}

// NewDefaultConfig creates a new default network config
// The following addresses are pre-funded:
// X-Chain Address 1:     X-custom18jma8ppw3nhx5r4ap8clazz0dps7rv5u9xde7p
// X-Chain Address 1 Key: PrivateKey-ewoqjP7PxY4yr3iLTpLisriqt94hdyDFNgchSxGGztUrTXtNN
// X-Chain Address 2:     X-custom16045mxr3s2cjycqe2xfluk304xv3ezhkhsvkpr
// X-Chain Address 2 Key: PrivateKey-2fzYBh3bbWemKxQmMfX6DSuL2BFmDSLQWTvma57xwjQjtf8gFq
// P-Chain Address 1:     P-custom18jma8ppw3nhx5r4ap8clazz0dps7rv5u9xde7p
// P-Chain Address 1 Key: PrivateKey-ewoqjP7PxY4yr3iLTpLisriqt94hdyDFNgchSxGGztUrTXtNN
// P-Chain Address 2:     P-custom16045mxr3s2cjycqe2xfluk304xv3ezhkhsvkpr
// P-Chain Address 2 Key: PrivateKey-2fzYBh3bbWemKxQmMfX6DSuL2BFmDSLQWTvma57xwjQjtf8gFq
// C-Chain Address:       0x8db97C7cEcE249c2b98bDC0226Cc4C2A57BF52FC
// C-Chain Address Key:   56289e99c94b6912bfc12adc093c9b51124f0dc54ac7a766b2bc5ccf558d8027
// The following nodes are validators:
// * NodeID-7Xhw2mDxuDS44j42TCB6U5579esbSt3Lg
// * NodeID-MFrZFVCXPv5iCn6M9K6XduxGTYp891xXZ
// * NodeID-NFBbbJ4qCmNaCzeW7sxErhvWqvEQMnYcN
// * NodeID-GWPcbFJZFfZreETSoWjPimr846mXEKCtu
// * NodeID-P7oB2McjBGgW2NXXWVYjV8JEDFoW9xDE5
func NewDefaultConfig(binaryPath string) network.Config {
	config := defaultNetworkConfig
	// Don't overwrite [DefaultNetworkConfig.NodeConfigs]
	config.NodeConfigs = make([]node.Config, len(defaultNetworkConfig.NodeConfigs))
	copy(config.NodeConfigs, defaultNetworkConfig.NodeConfigs)
	for i := 0; i < len(config.NodeConfigs); i++ {
		config.NodeConfigs[i].BinaryPath = binaryPath
	}
	return config
}

// NewDefaultConfigNNodes creates a new default network config, with an arbitrary number of nodes
func NewDefaultConfigNNodes(binaryPath string, numNodes uint32) (network.Config, error) {
	netConfig := NewDefaultConfig(binaryPath)
	if int(numNodes) > len(netConfig.NodeConfigs) {
		toAdd := int(numNodes) - len(netConfig.NodeConfigs)
		refNodeConfig := netConfig.NodeConfigs[0]
		for i := 0; i < toAdd; i++ {
			nodeConfig := refNodeConfig
			stakingCert, stakingKey, err := staking.NewCertAndKeyBytes()
			if err != nil {
				return netConfig, fmt.Errorf("couldn't generate staking Cert/Key: %w", err)
			}
			nodeConfig.StakingKey = string(stakingKey)
			nodeConfig.StakingCert = string(stakingCert)
			// replace api port in refNodeConfig.ConfigFile
			apiPort, err := getFreePort()
			if err != nil {
				return netConfig, fmt.Errorf("couldn't get free API port: %w", err)
			}
			nodeConfig.Flags = map[string]interface{}{
				config.HTTPPortKey: int(apiPort),
			}
			netConfig.NodeConfigs = append(netConfig.NodeConfigs, nodeConfig)
		}
	}
	if int(numNodes) < len(netConfig.NodeConfigs) {
		netConfig.NodeConfigs = netConfig.NodeConfigs[:numNodes]
	}
	return netConfig, nil
}

func (ln *localNetwork) LoadConfig(ctx context.Context, networkConfig network.Config) error {
	ln.lock.Lock()
	defer ln.lock.Unlock()
	return ln.loadConfig(ctx, networkConfig)
}

func (ln *localNetwork) loadConfig(ctx context.Context, networkConfig network.Config) error {
	if ln.defined {
		return errors.New("configuration already loaded")
	}
	if err := networkConfig.Validate(); err != nil {
		return fmt.Errorf("config failed validation: %w", err)
	}
	ln.log.Info("creating network with %d nodes", len(networkConfig.NodeConfigs))

	ln.genesis = []byte(networkConfig.Genesis)

	var err error
	ln.networkID, err = utils.NetworkIDFromGenesis([]byte(networkConfig.Genesis))
	if err != nil {
		return fmt.Errorf("couldn't get network ID from genesis: %w", err)
	}

	ln.flags = networkConfig.Flags

	// Sort node configs so beacons start first
	var nodeConfigs []node.Config
	for _, nodeConfig := range networkConfig.NodeConfigs {
		if nodeConfig.IsBeacon {
			nodeConfigs = append(nodeConfigs, nodeConfig)
		}
	}
	for _, nodeConfig := range networkConfig.NodeConfigs {
		if !nodeConfig.IsBeacon {
			nodeConfigs = append(nodeConfigs, nodeConfig)
		}
	}

	ln.defined = true
	for _, nodeConfig := range nodeConfigs {
		if _, err := ln.addNode(nodeConfig); err != nil {
			if err := ln.stop(ctx); err != nil {
				// Clean up nodes already created
				ln.log.Debug("error stopping network: %s", err)
			}
			return fmt.Errorf("error adding node %s: %s", nodeConfig.Name, err)
		}
	}

	return nil
}

// See network.Network
func (ln *localNetwork) AddNode(nodeConfig node.Config) (node.Node, error) {
	ln.lock.Lock()
	defer ln.lock.Unlock()

	if ln.stopCalled() {
		return nil, network.ErrStopped
	}

	return ln.addNode(nodeConfig)
}

// Assumes [ln.lock] is held and [ln.Stop] hasn't been called.
func (ln *localNetwork) addNode(nodeConfig node.Config) (node.Node, error) {
<<<<<<< HEAD
	if !ln.defined {
		return nil, network.ErrUndefined
	}
	if ln.isStopped() {
		return nil, network.ErrStopped
	}
=======
>>>>>>> e3d6e53b

	if nodeConfig.Flags == nil {
		nodeConfig.Flags = make(map[string]interface{})
	}

	if err := ln.setNodeName(&nodeConfig); err != nil {
		return nil, err
	}

	nodeDir, err := makeNodeDir(ln.log, ln.rootDir, nodeConfig.Name)
	if err != nil {
		return nil, err
	}

	// If config file is given, don't overwrite API port, P2P port, DB path, logs path
	var configFile map[string]interface{}
	if len(nodeConfig.ConfigFile) != 0 {
		if err := json.Unmarshal([]byte(nodeConfig.ConfigFile), &configFile); err != nil {
			return nil, fmt.Errorf("couldn't unmarshal config file: %w", err)
		}
	}

	flags, apiPort, p2pPort, dbDir, logsDir, err := ln.buildFlags(configFile, nodeDir, &nodeConfig)
	if err != nil {
		return nil, err
	}

	// Parse this node's ID
	nodeID, err := utils.ToNodeID([]byte(nodeConfig.StakingKey), []byte(nodeConfig.StakingCert))
	if err != nil {
		return nil, fmt.Errorf("couldn't get node ID: %w", err)
	}

	// Start the AvalancheGo node and pass it the flags defined above
	nodeProcess, err := ln.nodeProcessCreator.NewNodeProcess(nodeConfig, flags...)
	if err != nil {
		return nil, fmt.Errorf("couldn't create new node process: %s", err)
	}
	ln.log.Debug("starting node %q with \"%s %s\"", nodeConfig.Name, nodeConfig.BinaryPath, flags)
	if err := nodeProcess.Start(); err != nil {
		return nil, fmt.Errorf("could not execute cmd \"%s %s\": %w", nodeConfig.BinaryPath, flags, err)
	}

	// Create a wrapper for this node so we can reference it later
	node := &localNode{
		name:        nodeConfig.Name,
		nodeID:      nodeID,
		networkID:   ln.networkID,
		client:      ln.newAPIClientF("localhost", apiPort),
		process:     nodeProcess,
		apiPort:     apiPort,
		p2pPort:     p2pPort,
		getConnFunc: defaultGetConnFunc,
		dbDir:       dbDir,
		logsDir:     logsDir,
		config:      nodeConfig,
	}
	ln.nodes[node.name] = node
	// If this node is a beacon, add its IP/ID to the beacon lists.
	// Note that we do this *after* we set this node's bootstrap IPs/IDs
	// so this node won't try to use itself as a beacon.
	if nodeConfig.IsBeacon {
		err = ln.bootstraps.Add(beacon.New(nodeID, avago_utils.IPDesc{
			IP:   net.IPv6loopback,
			Port: p2pPort,
		}))
	}
	return node, err
}

// See network.Network
func (ln *localNetwork) Healthy(ctx context.Context) error {
	ln.lock.RLock()
	defer ln.lock.RUnlock()

	zap.L().Info("checking local network healthiness", zap.Int("nodes", len(ln.nodes)))

	// Return unhealthy if the network is undefined
	if !ln.defined {
		healthyChan <- network.ErrUndefined
		return healthyChan
	}

	// Return unhealthy if the network is stopped
	if ln.stopCalled() {
		return network.ErrStopped
	}

	// Derive a new context that's cancelled when Stop is called,
	// so that we calls to Healthy() below immediately return.
	ctx, cancel := context.WithCancel(ctx)
	defer cancel()
	go func(ctx context.Context) {
		// This goroutine runs until [ln.Stop] is called
		// or this function returns.
		select {
		case <-ln.onStopCh:
			cancel()
		case <-ctx.Done():
		}
	}(ctx)

	errGr, ctx := errgroup.WithContext(ctx)
	for _, node := range ln.nodes {
		node := node
		errGr.Go(func() error {
			// Every [healthCheckFreq], query node for health status.
			// Do this until ctx timeout or network closed.
			for {
				health, err := node.client.HealthAPI().Health(ctx)
				if err == nil && health.Healthy {
					ln.log.Debug("node %q became healthy", node.name)
					return nil
				}
				select {
				case <-ctx.Done():
					return fmt.Errorf("node %q failed to become healthy within timeout, or network stopped", node.GetName())
				case <-time.After(healthCheckFreq):
				}
			}
		})
	}
	// Wait until all nodes are ready or timeout
	return errGr.Wait()
}

// See network.Network
func (ln *localNetwork) GetNode(nodeName string) (node.Node, error) {
	ln.lock.RLock()
	defer ln.lock.RUnlock()

<<<<<<< HEAD
	if !ln.defined {
		return nil, network.ErrUndefined
	}

	if ln.isStopped() {
=======
	if ln.stopCalled() {
>>>>>>> e3d6e53b
		return nil, network.ErrStopped
	}

	node, ok := ln.nodes[nodeName]
	if !ok {
		return nil, fmt.Errorf("node %q not found in network", nodeName)
	}
	return node, nil
}

// See network.Network
func (ln *localNetwork) GetNodeNames() ([]string, error) {
	ln.lock.RLock()
	defer ln.lock.RUnlock()

<<<<<<< HEAD
	if !ln.defined {
		return nil, network.ErrUndefined
	}

	if ln.isStopped() {
=======
	if ln.stopCalled() {
>>>>>>> e3d6e53b
		return nil, network.ErrStopped
	}

	names := make([]string, len(ln.nodes))
	i := 0
	for name := range ln.nodes {
		names[i] = name
		i++
	}
	return names, nil
}

// See network.Network
func (ln *localNetwork) GetAllNodes() (map[string]node.Node, error) {
	ln.lock.RLock()
	defer ln.lock.RUnlock()

<<<<<<< HEAD
	if !ln.defined {
		return nil, network.ErrUndefined
	}

	if ln.isStopped() {
=======
	if ln.stopCalled() {
>>>>>>> e3d6e53b
		return nil, network.ErrStopped
	}

	nodesCopy := make(map[string]node.Node, len(ln.nodes))
	for name, node := range ln.nodes {
		nodesCopy[name] = node
	}
	return nodesCopy, nil
}

func (ln *localNetwork) Stop(ctx context.Context) error {
	err := network.ErrStopped
	ln.stopOnce.Do(
		func() {
			close(ln.onStopCh)

			ln.lock.Lock()
			defer ln.lock.Unlock()

			err = ln.stop(ctx)
		},
	)
	return err
}

// Assumes [ln.lock] is held.
func (ln *localNetwork) stop(ctx context.Context) error {
<<<<<<< HEAD
	if !ln.defined {
		return network.ErrUndefined
	}
	if ln.isStopped() {
		ln.log.Debug("stop() called multiple times")
		return network.ErrStopped
	}
=======
>>>>>>> e3d6e53b
	ctx, cancel := context.WithTimeout(ctx, stopTimeout)
	defer cancel()
	errs := wrappers.Errs{}
	for nodeName := range ln.nodes {
		select {
		case <-ctx.Done():
			// In practice we'll probably never time out here,
			// and the caller probably won't cancel a call
			// to stop(), but we include this to respect the
			// network.Network interface.
			return ctx.Err()
		default:
		}
		if err := ln.removeNode(nodeName); err != nil {
			ln.log.Error("error stopping node %q: %s", nodeName, err)
			errs.Add(err)
		}
	}
	ln.log.Info("done stopping network")
	return errs.Err
}

// Sends a SIGTERM to the given node and removes it from this network.
func (ln *localNetwork) RemoveNode(nodeName string) error {
	ln.lock.Lock()
	defer ln.lock.Unlock()

	if ln.stopCalled() {
		return network.ErrStopped
	}
	return ln.removeNode(nodeName)
}

// Assumes [ln.lock] is held.
func (ln *localNetwork) removeNode(nodeName string) error {
<<<<<<< HEAD
	if !ln.defined {
		return network.ErrUndefined
	}
	if ln.isStopped() {
		return network.ErrStopped
	}
=======
>>>>>>> e3d6e53b
	ln.log.Debug("removing node %q", nodeName)
	node, ok := ln.nodes[nodeName]
	if !ok {
		return fmt.Errorf("node %q not found", nodeName)
	}

	// If the node wasn't a beacon, we don't care
	_ = ln.bootstraps.RemoveByID(node.nodeID)

	delete(ln.nodes, nodeName)
	// cchain eth api uses a websocket connection and must be closed before stopping the node,
	// to avoid errors logs at client
	node.client.CChainEthAPI().Close()
	if err := node.process.Stop(); err != nil {
		return fmt.Errorf("error sending SIGTERM to node %s: %w", nodeName, err)
	}
	if err := node.process.Wait(); err != nil {
		return fmt.Errorf("node %q stopped with error: %w", nodeName, err)
	}
	return nil
}

<<<<<<< HEAD
// Save network snapshot
// Network is stopped in order to do a safe preservation
func (ln *localNetwork) SaveSnapshot(ctx context.Context, snapshotName string) error {
	ln.lock.Lock()
	defer ln.lock.Unlock()
	if !ln.defined {
		return network.ErrUndefined
	}
	if ln.isStopped() {
		return network.ErrStopped
	}
	if len(snapshotName) == 0 {
		return fmt.Errorf("invalid snapshotName %q", snapshotName)
	}
	// check if snapshot already exists
	snapshotDir := filepath.Join(ln.snapshotsDir, snapshotPrefix+snapshotName)
	_, err := os.Stat(snapshotDir)
	if err == nil {
		return fmt.Errorf("snapshot %q already exists", snapshotName)
	}
	// keep copy of node info that will be removed by stop
	nodesConfig := map[string]node.Config{}
	nodesDbDir := map[string]string{}
	for nodeName, node := range ln.nodes {
		nodeConfig := node.config
		// make copy for the case the user gave the same map to all nodes
		nodeConfigFlags := make(map[string]interface{})
		for fk, fv := range nodeConfig.Flags {
			nodeConfigFlags[fk] = fv
		}
		nodeConfig.Flags = nodeConfigFlags
		nodesConfig[nodeName] = nodeConfig
		nodesDbDir[nodeName] = node.GetDbDir()
	}
	// update node flags with currently used ports
	for nodeName, nodeConfig := range nodesConfig {
		nodeConfig.Flags[config.HTTPPortKey] = ln.nodes[nodeName].GetAPIPort()
		nodeConfig.Flags[config.StakingPortKey] = ln.nodes[nodeName].GetP2PPort()
	}
	// make copy of network flags
	networkConfigFlags := make(map[string]interface{})
	for fk, fv := range ln.flags {
		networkConfigFlags[fk] = fv
	}
	// remove all log dir references
	delete(networkConfigFlags, config.LogsDirKey)
	for nodeName, nodeConfig := range nodesConfig {
		configFile := nodeConfig.ConfigFile
		configFile, err := utils.SetJSONKey(configFile, config.LogsDirKey, "")
		if err != nil {
			return err
		}
		nodeConfig.ConfigFile = configFile
		delete(nodeConfig.Flags, config.LogsDirKey)
		nodesConfig[nodeName] = nodeConfig
	}

	// stop network to safely save snapshot
	if err := ln.stop(ctx); err != nil {
		return err
	}
	// create main snapshot dirs
	snapshotDbDir := filepath.Join(filepath.Join(snapshotDir, "db"))
	err = os.MkdirAll(snapshotDbDir, os.ModePerm)
	if err != nil {
		return err
	}
	// save db
	for _, nodeConfig := range nodesConfig {
		sourceDbDir, ok := nodesDbDir[nodeConfig.Name]
		if !ok {
			return fmt.Errorf("failure obtaining db path for node %q", nodeConfig.Name)
		}
		sourceDbDir = filepath.Join(sourceDbDir, constants.NetworkName(ln.networkID))
		targetDbDir := filepath.Join(filepath.Join(snapshotDbDir, nodeConfig.Name), constants.NetworkName(ln.networkID))
		if err := dircopy.Copy(sourceDbDir, targetDbDir); err != nil {
			return fmt.Errorf("failure saving node %q db dir: %w", nodeConfig.Name, err)
		}
	}
	// save network conf
	networkConfig := network.Config{
		Genesis:     string(ln.genesis),
		Flags:       networkConfigFlags,
		NodeConfigs: []node.Config{},
	}
	for _, nodeConfig := range nodesConfig {
		// no need to save this, will be generated automatically on snapshot load
		networkConfig.NodeConfigs = append(networkConfig.NodeConfigs, nodeConfig)
	}
	networkConfigJSON, err := json.MarshalIndent(networkConfig, "", "    ")
	if err != nil {
		return err
	}
	err = createFileAndWrite(filepath.Join(snapshotDir, "network.json"), networkConfigJSON)
	if err != nil {
		return err
	}
	return nil
}

// Load network snapshot
func (ln *localNetwork) LoadSnapshot(ctx context.Context, snapshotName string) error {
	ln.lock.Lock()
	defer ln.lock.Unlock()
	if ln.defined {
		return errors.New("configuration already loaded")
	}
	snapshotDir := filepath.Join(ln.snapshotsDir, snapshotPrefix+snapshotName)
	snapshotDbDir := filepath.Join(filepath.Join(snapshotDir, "db"))
	_, err := os.Stat(snapshotDir)
	if err != nil {
		return fmt.Errorf("snapshot %q does not exists", snapshotName)
	}
	// load network config
	networkConfigJSON, err := os.ReadFile(filepath.Join(snapshotDir, "network.json"))
	if err != nil {
		return fmt.Errorf("failure reading network config file from snapshot: %w", err)
	}
	networkConfig := network.Config{}
	err = json.Unmarshal(networkConfigJSON, &networkConfig)
	if err != nil {
		return fmt.Errorf("failure unmarshaling network config from snapshot: %w", err)
	}
	// load db
	for _, nodeConfig := range networkConfig.NodeConfigs {
		sourceDbDir := filepath.Join(snapshotDbDir, nodeConfig.Name)
		targetDbDir := filepath.Join(filepath.Join(ln.rootDir, nodeConfig.Name), "db")
		if err := dircopy.Copy(sourceDbDir, targetDbDir); err != nil {
			return fmt.Errorf("failure loading node %q db dir: %w", nodeConfig.Name, err)
		}
		nodeConfig.Flags[config.DBPathKey] = targetDbDir
	}
	return ln.loadConfig(ctx, networkConfig)
}

// Remove network snapshot
func (ln *localNetwork) RemoveSnapshot(snapshotName string) error {
	snapshotDir := filepath.Join(ln.snapshotsDir, snapshotPrefix+snapshotName)
	_, err := os.Stat(snapshotDir)
	if err != nil {
		return fmt.Errorf("snapshot %q does not exists", snapshotName)
	}
	if err := os.RemoveAll(snapshotDir); err != nil {
		return fmt.Errorf("failure removing snapshot path %q", snapshotDir)
	}
	return nil
}

// Get network snapshots
func (ln *localNetwork) GetSnapshotNames() ([]string, error) {
	_, err := os.Stat(ln.snapshotsDir)
	if err != nil {
		return nil, fmt.Errorf("snapshots dir %q does not exists", ln.snapshotsDir)
	}
	matches, err := filepath.Glob(filepath.Join(ln.snapshotsDir, snapshotPrefix+"*"))
	if err != nil {
		return nil, err
	}
	snapshots := []string{}
	for _, match := range matches {
		snapshots = append(snapshots, strings.TrimPrefix(filepath.Base(match), snapshotPrefix))
	}
	return snapshots, nil
}

// Assumes [net.lock] is held
func (ln *localNetwork) isStopped() bool {
=======
// Returns whether Stop has been called.
func (ln *localNetwork) stopCalled() bool {
>>>>>>> e3d6e53b
	select {
	case <-ln.onStopCh:
		return true
	default:
		return false
	}
}

// createFileAndWrite creates a file with the given path and
// writes the given contents
func createFileAndWrite(path string, contents []byte) error {
	if err := os.MkdirAll(filepath.Dir(path), 0o750); err != nil {
		return err
	}
	file, err := os.Create(path)
	if err != nil {
		return err
	}
	defer func() {
		_ = file.Close()
	}()
	if _, err := file.Write(contents); err != nil {
		return err
	}
	return nil
}

// addNetworkFlags adds the flags in [networkFlags] to [nodeConfig.Flags].
// [nodeFlags] must not be nil.
func addNetworkFlags(log logging.Logger, networkFlags map[string]interface{}, nodeFlags map[string]interface{}) {
	for flagName, flagVal := range networkFlags {
		// If the same flag is given in network config and node config,
		// the flag in the node config takes precedence
		if val, ok := nodeFlags[flagName]; !ok {
			nodeFlags[flagName] = flagVal
		} else {
			log.Info(
				"not overwriting node config flag %s (value %v) with network config flag (value %v)",
				flagName, val, flagVal,
			)
		}
	}
}

// Set [nodeConfig].Name if it isn't given and assert it's unique.
func (ln *localNetwork) setNodeName(nodeConfig *node.Config) error {
	// If no name was given, use default name pattern
	if len(nodeConfig.Name) == 0 {
		for {
			nodeConfig.Name = fmt.Sprintf("%s%d", defaultNodeNamePrefix, ln.nextNodeSuffix)
			ln.nextNodeSuffix++
			_, ok := ln.nodes[nodeConfig.Name]
			if !ok {
				break
			}
		}
	}
	// Enforce name uniqueness
	if _, ok := ln.nodes[nodeConfig.Name]; ok {
		return fmt.Errorf("repeated node name %q", nodeConfig.Name)
	}
	return nil
}

func makeNodeDir(log logging.Logger, rootDir, nodeName string) (string, error) {
	if rootDir == "" {
		log.Warn("no network root directory defined; will create this node's runtime directory in working directory")
	}
	// [nodeRootDir] is where this node's config file, C-Chain config file,
	// staking key, staking certificate and genesis file will be written.
	// (Other file locations are given in the node's config file.)
	// TODO should we do this for other directories? Profiles?
	nodeRootDir := filepath.Join(rootDir, nodeName)
	if err := os.Mkdir(nodeRootDir, 0o755); err != nil {
		if os.IsExist(err) {
			log.Warn("node root directory %s already exists", nodeRootDir)
		} else {
			return "", fmt.Errorf("error creating temp dir: %w", err)
		}
	}
	return nodeRootDir, nil
}

// getConfigEntry returns an entry in the config file if it is found, otherwise returns the default value
func getConfigEntry(
	nodeConfigFlags map[string]interface{},
	configFile map[string]interface{},
	flag string,
	defaultVal string,
) (string, error) {
	var entry string
	if val, ok := nodeConfigFlags[flag]; ok {
		if entry, ok := val.(string); ok {
			return entry, nil
		}
		return "", fmt.Errorf("expected node config flag %q to be string but got %T", flag, entry)
	}
	if val, ok := configFile[flag]; ok {
		if entry, ok := val.(string); ok {
			return entry, nil
		}
		return "", fmt.Errorf("expected config file flag %q to be string but got %T", flag, entry)
	}
	return defaultVal, nil
}

// getPort looks up the port config in the config file, if there is none, it tries to get a random free port from the OS
func getPort(
	flags map[string]interface{},
	configFile map[string]interface{},
	portKey string,
) (port uint16, err error) {
	if portIntf, ok := flags[portKey]; ok {
		if portFromFlags, ok := portIntf.(int); ok {
			port = uint16(portFromFlags)
		} else if portFromFlags, ok := portIntf.(float64); ok {
			port = uint16(portFromFlags)
		} else {
			return 0, fmt.Errorf("expected flag %q to be int/float64 but got %T", portKey, portIntf)
		}
	} else if portIntf, ok := configFile[portKey]; ok {
		if portFromConfigFile, ok := portIntf.(float64); ok {
			port = uint16(portFromConfigFile)
		} else {
			return 0, fmt.Errorf("expected flag %q to be float64 but got %T", portKey, portIntf)
		}
	} else {
		// Use a random free port.
		// Note: it is possible but unlikely for getFreePort to return the same port multiple times.
		port, err = getFreePort()
		if err != nil {
			return 0, fmt.Errorf("couldn't get free API port: %w", err)
		}
	}
	return port, nil
}

// buildFlags returns the:
// 1) Flags
// 2) API port
// 3) P2P port
// of the node being added with config [nodeConfig], config file [configFile],
// and directory at [nodeDir].
// [nodeConfig.Flags] must not be nil
func (ln *localNetwork) buildFlags(
	configFile map[string]interface{},
	nodeDir string,
	nodeConfig *node.Config,
) ([]string, uint16, uint16, string, string, error) {
	// Add flags in [ln.Flags] to [nodeConfig.Flags]
	// Assumes [nodeConfig.Flags] is non-nil
	addNetworkFlags(ln.log, ln.flags, nodeConfig.Flags)

	// Tell the node to put the database in [nodeDir] unless given in config file
	dbDir, err := getConfigEntry(nodeConfig.Flags, configFile, config.DBPathKey, filepath.Join(nodeDir, "db"))
	if err != nil {
		return nil, 0, 0, "", "", err
	}

	// Tell the node to put the log directory in [nodeDir/logs] unless given in config file
	logsDir, err := getConfigEntry(nodeConfig.Flags, configFile, config.LogsDirKey, filepath.Join(nodeDir, "logs"))
	if err != nil {
		return nil, 0, 0, "", "", err
	}

	// Use random free API port unless given in config file
	apiPort, err := getPort(nodeConfig.Flags, configFile, config.HTTPPortKey)
	if err != nil {
		return nil, 0, 0, "", "", err
	}

	// Use a random free P2P (staking) port unless given in config file
	// Use random free API port unless given in config file
	p2pPort, err := getPort(nodeConfig.Flags, configFile, config.StakingPortKey)
	if err != nil {
		return nil, 0, 0, "", "", err
	}

	// Flags for AvalancheGo
	flags := []string{
		fmt.Sprintf("--%s=%d", config.NetworkNameKey, ln.networkID),
		fmt.Sprintf("--%s=%s", config.DBPathKey, dbDir),
		fmt.Sprintf("--%s=%s", config.LogsDirKey, logsDir),
		fmt.Sprintf("--%s=%d", config.HTTPPortKey, apiPort),
		fmt.Sprintf("--%s=%d", config.StakingPortKey, p2pPort),
		fmt.Sprintf("--%s=%s", config.BootstrapIPsKey, ln.bootstraps.IPsArg()),
		fmt.Sprintf("--%s=%s", config.BootstrapIDsKey, ln.bootstraps.IDsArg()),
	}
	// Write staking key/cert etc. to disk so the new node can use them,
	// and get flag that point the node to those files
	fileFlags, err := writeFiles(ln.genesis, nodeDir, nodeConfig)
	if err != nil {
		return nil, 0, 0, "", "", err
	}
	flags = append(flags, fileFlags...)

	// Add flags given in node config.
	// Note these will overwrite existing flags if the same flag is given twice.
	for flagName, flagVal := range nodeConfig.Flags {
		if _, ok := warnFlags[flagName]; ok {
			ln.log.Warn("The flag %s has been provided. This can create conflicts with the runner. The suggestion is to remove this flag", flagName)
		}
		flags = append(flags, fmt.Sprintf("--%s=%v", flagName, flagVal))
	}

	ln.log.Info(
		"adding node %q with tmp dir at %s, logs at %s, DB at %s, P2P port %d, API port %d",
		nodeConfig.Name, nodeDir, logsDir, dbDir, p2pPort, apiPort,
	)
	return flags, apiPort, p2pPort, dbDir, logsDir, nil
}

// writeFiles writes the files a node needs on startup.
// It returns flags used to point to those files.
func writeFiles(genesis []byte, nodeRootDir string, nodeConfig *node.Config) ([]string, error) {
	type file struct {
		pathKey   string
		flagValue string
		path      string
		contents  []byte
	}
	files := []file{
		{
			flagValue: filepath.Join(nodeRootDir, stakingKeyFileName),
			path:      filepath.Join(nodeRootDir, stakingKeyFileName),
			pathKey:   config.StakingKeyPathKey,
			contents:  []byte(nodeConfig.StakingKey),
		},
		{
			flagValue: filepath.Join(nodeRootDir, stakingCertFileName),
			path:      filepath.Join(nodeRootDir, stakingCertFileName),
			pathKey:   config.StakingCertPathKey,
			contents:  []byte(nodeConfig.StakingCert),
		},
		{
			flagValue: filepath.Join(nodeRootDir, genesisFileName),
			path:      filepath.Join(nodeRootDir, genesisFileName),
			pathKey:   config.GenesisConfigFileKey,
			contents:  genesis,
		},
	}
	if len(nodeConfig.ConfigFile) != 0 {
		files = append(files, file{
			flagValue: filepath.Join(nodeRootDir, configFileName),
			path:      filepath.Join(nodeRootDir, configFileName),
			pathKey:   config.ConfigFileKey,
			contents:  []byte(nodeConfig.ConfigFile),
		})
	}
	if len(nodeConfig.CChainConfigFile) != 0 {
		files = append(files, file{
			flagValue: filepath.Join(nodeRootDir, chainConfigSubDir),
			path:      filepath.Join(nodeRootDir, cChainConfigSubDir, configFileName),
			pathKey:   config.ChainConfigDirKey,
			contents:  []byte(nodeConfig.CChainConfigFile),
		})
	}
	flags := []string{}
	for _, f := range files {
		flags = append(flags, fmt.Sprintf("--%s=%s", f.pathKey, f.flagValue))
		if err := createFileAndWrite(f.path, f.contents); err != nil {
			return nil, fmt.Errorf("couldn't write file at %q: %w", f.path, err)
		}
	}
	return flags, nil
}<|MERGE_RESOLUTION|>--- conflicted
+++ resolved
@@ -90,7 +90,8 @@
 	// directory where networks can be persistently saved
 	snapshotsDir string
 	// To keep track of network initialization
-	defined bool
+	definedLock sync.RWMutex
+	defined     bool
 }
 
 var (
@@ -326,13 +327,13 @@
 func (ln *localNetwork) LoadConfig(ctx context.Context, networkConfig network.Config) error {
 	ln.lock.Lock()
 	defer ln.lock.Unlock()
+	if ln.wasDefined() {
+		return errors.New("configuration already loaded")
+	}
 	return ln.loadConfig(ctx, networkConfig)
 }
 
 func (ln *localNetwork) loadConfig(ctx context.Context, networkConfig network.Config) error {
-	if ln.defined {
-		return errors.New("configuration already loaded")
-	}
 	if err := networkConfig.Validate(); err != nil {
 		return fmt.Errorf("config failed validation: %w", err)
 	}
@@ -361,7 +362,10 @@
 		}
 	}
 
+	ln.definedLock.Lock()
 	ln.defined = true
+	ln.definedLock.Unlock()
+
 	for _, nodeConfig := range nodeConfigs {
 		if _, err := ln.addNode(nodeConfig); err != nil {
 			if err := ln.stop(ctx); err != nil {
@@ -380,6 +384,9 @@
 	ln.lock.Lock()
 	defer ln.lock.Unlock()
 
+	if !ln.wasDefined() {
+		return nil, network.ErrUndefined
+	}
 	if ln.stopCalled() {
 		return nil, network.ErrStopped
 	}
@@ -389,16 +396,6 @@
 
 // Assumes [ln.lock] is held and [ln.Stop] hasn't been called.
 func (ln *localNetwork) addNode(nodeConfig node.Config) (node.Node, error) {
-<<<<<<< HEAD
-	if !ln.defined {
-		return nil, network.ErrUndefined
-	}
-	if ln.isStopped() {
-		return nil, network.ErrStopped
-	}
-=======
->>>>>>> e3d6e53b
-
 	if nodeConfig.Flags == nil {
 		nodeConfig.Flags = make(map[string]interface{})
 	}
@@ -476,9 +473,8 @@
 	zap.L().Info("checking local network healthiness", zap.Int("nodes", len(ln.nodes)))
 
 	// Return unhealthy if the network is undefined
-	if !ln.defined {
-		healthyChan <- network.ErrUndefined
-		return healthyChan
+	if !ln.wasDefined() {
+		return network.ErrUndefined
 	}
 
 	// Return unhealthy if the network is stopped
@@ -529,15 +525,10 @@
 	ln.lock.RLock()
 	defer ln.lock.RUnlock()
 
-<<<<<<< HEAD
-	if !ln.defined {
+	if !ln.wasDefined() {
 		return nil, network.ErrUndefined
 	}
-
-	if ln.isStopped() {
-=======
 	if ln.stopCalled() {
->>>>>>> e3d6e53b
 		return nil, network.ErrStopped
 	}
 
@@ -553,15 +544,10 @@
 	ln.lock.RLock()
 	defer ln.lock.RUnlock()
 
-<<<<<<< HEAD
-	if !ln.defined {
+	if !ln.wasDefined() {
 		return nil, network.ErrUndefined
 	}
-
-	if ln.isStopped() {
-=======
 	if ln.stopCalled() {
->>>>>>> e3d6e53b
 		return nil, network.ErrStopped
 	}
 
@@ -579,15 +565,10 @@
 	ln.lock.RLock()
 	defer ln.lock.RUnlock()
 
-<<<<<<< HEAD
-	if !ln.defined {
+	if !ln.wasDefined() {
 		return nil, network.ErrUndefined
 	}
-
-	if ln.isStopped() {
-=======
 	if ln.stopCalled() {
->>>>>>> e3d6e53b
 		return nil, network.ErrStopped
 	}
 
@@ -599,6 +580,10 @@
 }
 
 func (ln *localNetwork) Stop(ctx context.Context) error {
+	if !ln.wasDefined() {
+		return network.ErrUndefined
+	}
+
 	err := network.ErrStopped
 	ln.stopOnce.Do(
 		func() {
@@ -615,16 +600,6 @@
 
 // Assumes [ln.lock] is held.
 func (ln *localNetwork) stop(ctx context.Context) error {
-<<<<<<< HEAD
-	if !ln.defined {
-		return network.ErrUndefined
-	}
-	if ln.isStopped() {
-		ln.log.Debug("stop() called multiple times")
-		return network.ErrStopped
-	}
-=======
->>>>>>> e3d6e53b
 	ctx, cancel := context.WithTimeout(ctx, stopTimeout)
 	defer cancel()
 	errs := wrappers.Errs{}
@@ -652,6 +627,9 @@
 	ln.lock.Lock()
 	defer ln.lock.Unlock()
 
+	if !ln.wasDefined() {
+		return network.ErrUndefined
+	}
 	if ln.stopCalled() {
 		return network.ErrStopped
 	}
@@ -660,15 +638,6 @@
 
 // Assumes [ln.lock] is held.
 func (ln *localNetwork) removeNode(nodeName string) error {
-<<<<<<< HEAD
-	if !ln.defined {
-		return network.ErrUndefined
-	}
-	if ln.isStopped() {
-		return network.ErrStopped
-	}
-=======
->>>>>>> e3d6e53b
 	ln.log.Debug("removing node %q", nodeName)
 	node, ok := ln.nodes[nodeName]
 	if !ok {
@@ -691,16 +660,15 @@
 	return nil
 }
 
-<<<<<<< HEAD
 // Save network snapshot
 // Network is stopped in order to do a safe preservation
 func (ln *localNetwork) SaveSnapshot(ctx context.Context, snapshotName string) error {
 	ln.lock.Lock()
 	defer ln.lock.Unlock()
-	if !ln.defined {
+	if !ln.wasDefined() {
 		return network.ErrUndefined
 	}
-	if ln.isStopped() {
+	if ln.stopCalled() {
 		return network.ErrStopped
 	}
 	if len(snapshotName) == 0 {
@@ -796,7 +764,7 @@
 func (ln *localNetwork) LoadSnapshot(ctx context.Context, snapshotName string) error {
 	ln.lock.Lock()
 	defer ln.lock.Unlock()
-	if ln.defined {
+	if ln.wasDefined() {
 		return errors.New("configuration already loaded")
 	}
 	snapshotDir := filepath.Join(ln.snapshotsDir, snapshotPrefix+snapshotName)
@@ -857,18 +825,21 @@
 	return snapshots, nil
 }
 
-// Assumes [net.lock] is held
-func (ln *localNetwork) isStopped() bool {
-=======
 // Returns whether Stop has been called.
 func (ln *localNetwork) stopCalled() bool {
->>>>>>> e3d6e53b
 	select {
 	case <-ln.onStopCh:
 		return true
 	default:
 		return false
 	}
+}
+
+// Returns whether the network has been defined
+func (ln *localNetwork) wasDefined() bool {
+	ln.definedLock.Lock()
+	defer ln.definedLock.Unlock()
+	return ln.defined
 }
 
 // createFileAndWrite creates a file with the given path and
