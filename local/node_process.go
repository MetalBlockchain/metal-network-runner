--- conflicted
+++ resolved
@@ -119,11 +119,7 @@
 // When it does, update the state and close [p.closedOnStop]
 func (p *nodeProcess) awaitExit() {
 	if err := p.cmd.Wait(); err != nil {
-<<<<<<< HEAD
-		p.log.Debug("node returned error on wait", zap.String("processName", fmt.Sprintf("%q", p.name)), zap.String("error", fmt.Sprintf("%s", err)))
-=======
 		p.log.Debug("node returned error on wait", zap.String("node", p.name), zap.Error(err))
->>>>>>> ee59fae0
 	}
 
 	p.lock.Lock()
@@ -161,26 +157,15 @@
 	p.lock.Unlock()
 
 	if err := proc.Signal(os.Interrupt); err != nil {
-<<<<<<< HEAD
-		p.log.Warn("sending SIGINT errored", zap.String("error", fmt.Sprintf("%v", err)))
-=======
 		p.log.Warn("sending SIGINT errored", zap.Error(err))
->>>>>>> ee59fae0
 	}
 
 	select {
 	case <-ctx.Done():
-<<<<<<< HEAD
-		p.log.Warn("context cancelled while waiting for node to stop", zap.String("processName", fmt.Sprintf("%q", p.name)))
-		killDescendants(int32(proc.Pid), p.log)
-		if err := proc.Signal(os.Kill); err != nil {
-			p.log.Warn("sending SIGKILL errored", zap.String("error", fmt.Sprintf("%v", err)))
-=======
 		p.log.Warn("context cancelled while waiting for node to stop", zap.String("node", p.name))
 		killDescendants(int32(proc.Pid), p.log)
 		if err := proc.Signal(os.Kill); err != nil {
 			p.log.Warn("sending SIGKILL errored", zap.Error(err))
->>>>>>> ee59fae0
 		}
 	case <-p.closedOnStop:
 	}
@@ -202,21 +187,13 @@
 func killDescendants(pid int32, log logging.Logger) {
 	procs, err := process.Processes()
 	if err != nil {
-<<<<<<< HEAD
-		log.Warn("couldn't get processes", zap.String("error", fmt.Sprintf("%s", err)))
-=======
 		log.Warn("couldn't get processes", zap.Error(err))
->>>>>>> ee59fae0
 		return
 	}
 	for _, proc := range procs {
 		ppid, err := proc.Ppid()
 		if err != nil {
-<<<<<<< HEAD
-			log.Warn("couldn't get process ID", zap.String("error", fmt.Sprintf("%s", err)))
-=======
 			log.Warn("couldn't get process ID", zap.Error(err))
->>>>>>> ee59fae0
 			continue
 		}
 		if ppid != pid {
@@ -224,11 +201,7 @@
 		}
 		killDescendants(proc.Pid, log)
 		if err := proc.Kill(); err != nil {
-<<<<<<< HEAD
-			log.Warn("error killing process", zap.String("processId", fmt.Sprintf("%d", proc.Pid)), zap.String("error", fmt.Sprintf("%s", err)))
-=======
 			log.Warn("error killing process", zap.Int32("pid", proc.Pid), zap.Error(err))
->>>>>>> ee59fae0
 		}
 	}
 }