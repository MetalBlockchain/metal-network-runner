#!/usr/bin/env bash
set -e

export RUN_E2E="true"
# e.g.,
# ./scripts/tests.e2e.sh $DEFAULT_VERSION1 $DEFAULT_VERSION2 $DEFAULT_SUBNET_EVM_VERSION
if ! [[ "$0" =~ scripts/tests.e2e.sh ]]; then
  echo "must be run from repository root"
  exit 255
fi

<<<<<<< HEAD
DEFAULT_VERSION_1=1.9.8
DEFAULT_VERSION_2=1.9.0
DEFAULT_SUBNET_EVM_VERSION=0.4.9
=======
DEFAULT_VERSION_1=1.9.16
DEFAULT_VERSION_2=1.9.15
DEFAULT_SUBNET_EVM_VERSION=0.4.12
>>>>>>> c76b28f6

if [ $# == 0 ]; then
    VERSION_1=$DEFAULT_VERSION_1
    VERSION_2=$DEFAULT_VERSION_2
    SUBNET_EVM_VERSION=$DEFAULT_SUBNET_EVM_VERSION
else
    VERSION_1=$1
    if [[ -z "${VERSION_1}" ]]; then
      echo "Missing version argument!"
      echo "Usage: ${0} [VERSION_1] [VERSION_2] [SUBNET_EVM_VERSION]" >> /dev/stderr
      exit 255
    fi
    VERSION_2=$2
    if [[ -z "${VERSION_2}" ]]; then
      echo "Missing version argument!"
      echo "Usage: ${0} [VERSION_1] [VERSION_2] [SUBNET_EVM_VERSION]" >> /dev/stderr
      exit 255
    fi
    SUBNET_EVM_VERSION=$3
    if [[ -z "${SUBNET_EVM_VERSION}" ]]; then
      echo "Missing version argument!"
      echo "Usage: ${0} [VERSION_1] [VERSION_2] [SUBNET_EVM_VERSION]" >> /dev/stderr
      exit 255
    fi
fi

echo "Running e2e tests with:"
echo VERSION_1: ${VERSION_1}
echo VERSION_2: ${VERSION_2}
echo SUBNET_EVM_VERSION: ${SUBNET_EVM_VERSION}

if [ ! -f /tmp/metalgo-v${VERSION_1}/metalgo ]
then
    ############################
    # download metalgo
    # https://github.com/MetalBlockchain/metalgo/releases
    GOARCH=$(go env GOARCH)
    GOOS=$(go env GOOS)
    DOWNLOAD_URL=https://github.com/MetalBlockchain/metalgo/releases/download/v${VERSION_1}/metalgo-linux-${GOARCH}-v${VERSION_1}.tar.gz
    DOWNLOAD_PATH=/tmp/metalgo.tar.gz
    if [[ ${GOOS} == "darwin" ]]; then
      DOWNLOAD_URL=https://github.com/MetalBlockchain/metalgo/releases/download/v${VERSION_1}/metalgo-macos-v${VERSION_1}.zip
      DOWNLOAD_PATH=/tmp/metalgo.zip
    fi

    rm -rf /tmp/metalgo-v${VERSION_1}
    rm -rf /tmp/metalgo-build
    rm -f ${DOWNLOAD_PATH}

    echo "downloading metalgo ${VERSION_1} at ${DOWNLOAD_URL}"
    curl -L ${DOWNLOAD_URL} -o ${DOWNLOAD_PATH}

    echo "extracting downloaded metalgo"
    if [[ ${GOOS} == "linux" ]]; then
      tar xzvf ${DOWNLOAD_PATH} -C /tmp
    elif [[ ${GOOS} == "darwin" ]]; then
      unzip ${DOWNLOAD_PATH} -d /tmp/metalgo-build
      mv /tmp/metalgo-build/build /tmp/metalgo-v${VERSION_1}
    fi
    find /tmp/metalgo-v${VERSION_1}
fi

if [ ! -f /tmp/metalgo-v${VERSION_2}/metalgo ]
then
    ############################
    # download metalgo
    # https://github.com/MetalBlockchain/metalgo/releases
    GOARCH=$(go env GOARCH)
    GOOS=$(go env GOOS)
    DOWNLOAD_URL=https://github.com/MetalBlockchain/metalgo/releases/download/v${VERSION_2}/metalgo-linux-${GOARCH}-v${VERSION_2}.tar.gz
    DOWNLOAD_PATH=/tmp/metalgo.tar.gz
    if [[ ${GOOS} == "darwin" ]]; then
      DOWNLOAD_URL=https://github.com/MetalBlockchain/metalgo/releases/download/v${VERSION_2}/metalgo-macos-v${VERSION_2}.zip
      DOWNLOAD_PATH=/tmp/metalgo.zip
    fi

    rm -rf /tmp/metalgo-v${VERSION_2}
    rm -rf /tmp/metalgo-build
    rm -f ${DOWNLOAD_PATH}

    echo "downloading metalgo ${VERSION_2} at ${DOWNLOAD_URL}"
    curl -L ${DOWNLOAD_URL} -o ${DOWNLOAD_PATH}

    echo "extracting downloaded metalgo"
    if [[ ${GOOS} == "linux" ]]; then
      tar xzvf ${DOWNLOAD_PATH} -C /tmp
    elif [[ ${GOOS} == "darwin" ]]; then
      unzip ${DOWNLOAD_PATH} -d /tmp/metalgo-build
      mv /tmp/metalgo-build/build /tmp/metalgo-v${VERSION_2}
    fi
    find /tmp/metalgo-v${VERSION_2}
fi

if [ ! -f /tmp/subnet-evm-v${SUBNET_EVM_VERSION}/subnet-evm ]
then
    ############################
    # download subnet-evm 
    # https://github.com/MetalBlockchain/subnet-evm/releases
    GOARCH=$(go env GOARCH)
    DOWNLOAD_URL=https://github.com/MetalBlockchain/subnet-evm/releases/download/v${SUBNET_EVM_VERSION}/subnet-evm_${SUBNET_EVM_VERSION}_linux_${GOARCH}.tar.gz
    DOWNLOAD_PATH=/tmp/subnet-evm.tar.gz
    if [[ ${GOOS} == "darwin" ]]; then
      DOWNLOAD_URL=https://github.com/MetalBlockchain/subnet-evm/releases/download/v${SUBNET_EVM_VERSION}/subnet-evm_${SUBNET_EVM_VERSION}_darwin_${GOARCH}.tar.gz
    fi

    rm -rf /tmp/subnet-evm-v${SUBNET_EVM_VERSION}
    rm -f ${DOWNLOAD_PATH}

    echo "downloading subnet-evm ${SUBNET_EVM_VERSION} at ${DOWNLOAD_URL}"
    curl -L ${DOWNLOAD_URL} -o ${DOWNLOAD_PATH}

    echo "extracting downloaded subnet-evm"
    mkdir /tmp/subnet-evm-v${SUBNET_EVM_VERSION}
    tar xzvf ${DOWNLOAD_PATH} -C /tmp/subnet-evm-v${SUBNET_EVM_VERSION}
    # NOTE: We are copying the subnet-evm binary here to a plugin hardcoded as srEXiWaHuhNyGwPUi444Tu47ZEDwxTWrbQiuD7FmgSAQ6X7Dy which corresponds to the VM name `subnetevm` used as such in the test
    mkdir -p /tmp/metalgo-v${VERSION_1}/plugins/
    cp /tmp/subnet-evm-v${SUBNET_EVM_VERSION}/subnet-evm /tmp/metalgo-v${VERSION_1}/plugins/srEXiWaHuhNyGwPUi444Tu47ZEDwxTWrbQiuD7FmgSAQ6X7Dy
    find /tmp/subnet-evm-v${SUBNET_EVM_VERSION}/subnet-evm
fi
############################
echo "building runner"
./scripts/build.sh

# Set the CGO flags to use the portable version of BLST
#
# We use "export" here instead of just setting a bash variable because we need
# to pass this flag to all child processes spawned by the shell.
export CGO_CFLAGS="-O -D__BLST_PORTABLE__"

echo "building e2e.test"
# to install the ginkgo binary (required for test build and run)
go install -v github.com/onsi/ginkgo/v2/ginkgo@v2.1.3
ACK_GINKGO_RC=true ginkgo build ./tests/e2e
./tests/e2e/e2e.test --help

snapshots_dir=/tmp/metal-network-runner-snapshots-e2e/
rm -rf $snapshots_dir

killall metal-network-runner || true

echo "launch local test cluster in the background"
bin/metal-network-runner \
server \
--log-level debug \
--port=":8080" \
--snapshots-dir=$snapshots_dir \
--grpc-gateway-port=":8081" &
#--disable-nodes-output \
PID=${!}

function cleanup()
{
  echo "shutting down network runner"
  kill ${PID}
}
trap cleanup EXIT

echo "running e2e tests"
./tests/e2e/e2e.test \
--ginkgo.v \
--ginkgo.fail-fast \
--log-level debug \
--grpc-endpoint="0.0.0.0:8080" \
--grpc-gateway-endpoint="0.0.0.0:8081" \
--metalgo-path-1=/tmp/metalgo-v${VERSION_1}/metalgo \
--metalgo-path-2=/tmp/metalgo-v${VERSION_2}/metalgo \
--subnet-evm-path=/tmp/subnet-evm-v${SUBNET_EVM_VERSION}/subnet-evm<|MERGE_RESOLUTION|>--- conflicted
+++ resolved
@@ -9,15 +9,9 @@
   exit 255
 fi
 
-<<<<<<< HEAD
-DEFAULT_VERSION_1=1.9.8
-DEFAULT_VERSION_2=1.9.0
-DEFAULT_SUBNET_EVM_VERSION=0.4.9
-=======
 DEFAULT_VERSION_1=1.9.16
 DEFAULT_VERSION_2=1.9.15
 DEFAULT_SUBNET_EVM_VERSION=0.4.12
->>>>>>> c76b28f6
 
 if [ $# == 0 ]; then
     VERSION_1=$DEFAULT_VERSION_1
