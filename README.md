--- conflicted
+++ resolved
@@ -332,12 +332,8 @@
 curl -X POST -k http://localhost:8081/v1/control/createsubnets -d '[{}, {"participants": ["node1", "node2", "node3"]}, {"participants": ["node1", "node2", "testNode"]}]'
 
 # or
-<<<<<<< HEAD
-metal-network-runner control create-subnets 5
-=======
-avalanche-network-runner control create-subnets '[{}, {"participants": ["node1", "node2", "node3"]}, {"participants": ["node1", "node2", "testNode"]}]'
-
->>>>>>> c76b28f6
+metal-network-runner control create-subnets '[{}, {"participants": ["node1", "node2", "node3"]}, {"participants": ["node1", "node2", "testNode"]}]'
+
 ```
 
 To create a blockchain without a subnet id (requires network restart):
@@ -425,13 +421,8 @@
 --request-timeout=3m \
 --log-level debug \
 --endpoint="0.0.0.0:8080" \
-<<<<<<< HEAD
---node-name node1 \
---metalgo-path ${METALGO_EXEC_PATH}
-=======
---avalanchego-path ${AVALANCHEGO_EXEC_PATH} \
+--metalgo-path ${METALGO_EXEC_PATH} \
 node1 
->>>>>>> c76b28f6
 ```
 
 To add a node (in this case, a new node named `node99`):
@@ -449,36 +440,32 @@
 --request-timeout=3m \
 --log-level debug \
 --endpoint="0.0.0.0:8080" \
-<<<<<<< HEAD
---node-name node99 \
---metalgo-path ${METALGO_EXEC_PATH}
-=======
---avalanchego-path ${AVALANCHEGO_EXEC_PATH} \
+--metalgo-path ${METALGO_EXEC_PATH} \
 node99 
 ```
 
 To pause a node (in this case, node named `node99`):
+```bash
+# e.g., ${HOME}/go/src/github.com/ava-labs/avalanchego/build/avalanchego
+METALGO_EXEC_PATH="metalgo"
+
+
+curl -X POST -k http://localhost:8081/v1/control/pausenode -d '{"name":"node99","logLevel":"INFO"}'
+
+# or
+avalanche-network-runner control pause-node \
+--request-timeout=3m \
+--log-level debug \
+--endpoint="0.0.0.0:8080" \
+node99 
+```
+
+To resume a paused node (in this case, node named `node99`):
 ```bash
 # e.g., ${HOME}/go/src/github.com/ava-labs/avalanchego/build/avalanchego
 AVALANCHEGO_EXEC_PATH="avalanchego"
 
 
-curl -X POST -k http://localhost:8081/v1/control/pausenode -d '{"name":"node99","logLevel":"INFO"}'
-
-# or
-avalanche-network-runner control pause-node \
---request-timeout=3m \
---log-level debug \
---endpoint="0.0.0.0:8080" \
-node99 
-```
-
-To resume a paused node (in this case, node named `node99`):
-```bash
-# e.g., ${HOME}/go/src/github.com/ava-labs/avalanchego/build/avalanchego
-AVALANCHEGO_EXEC_PATH="avalanchego"
-
-
 curl -X POST -k http://localhost:8081/v1/control/resumenode -d '{"name":"node99","logLevel":"INFO"}'
 
 # or
@@ -487,7 +474,6 @@
 --log-level debug \
 --endpoint="0.0.0.0:8080" \
 node99 
->>>>>>> c76b28f6
 ```
 
 You can also provide additional flags that specify the node's config:
