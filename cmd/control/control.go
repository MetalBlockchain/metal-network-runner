--- conflicted
+++ resolved
@@ -714,14 +714,9 @@
 	defer cli.Close()
 
 	opts := []client.OpOption{
-<<<<<<< HEAD
 		client.WithExecPath(metalGoBinPath),
-		client.WithWhitelistedSubnets(whitelistedSubnets),
-=======
-		client.WithExecPath(avalancheGoBinPath),
 		client.WithPluginDir(pluginDir),
 		client.WithTrackSubnets(trackSubnets),
->>>>>>> 3e9584d3
 	}
 
 	if chainConfigs != "" {
