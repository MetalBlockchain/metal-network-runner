--- conflicted
+++ resolved
@@ -49,6 +49,8 @@
 	execPath1     string
 	execPath2     string
 	subnetEvmPath string
+  genesisPath     string
+	genesisContents string
 
 	newNodeName       = "test-add-node"
 	newNodeName2      = "test-add-node2"
@@ -73,7 +75,6 @@
 		{"new_node1", "new_node2"},
 		{"new_node3", "new_node4"},
 	}
-<<<<<<< HEAD
 	testElasticSubnetConfig = rpcpb.ElasticSubnetSpec{
 		SubnetId:                 "",
 		AssetName:                "BLIZZARD",
@@ -91,11 +92,6 @@
 		MaxValidatorWeightFactor: 5,
 		UptimeRequirement:        0.8 * 1_000_000,
 	}
-=======
-
-	genesisPath     string
-	genesisContents string
->>>>>>> b359e392
 )
 
 func init() {
