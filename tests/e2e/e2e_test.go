--- conflicted
+++ resolved
@@ -228,13 +228,9 @@
 			defer cancel()
 			status, err := cli.Status(ctx)
 			gomega.Ω(err).Should(gomega.BeNil())
-<<<<<<< HEAD
-			subnetHasCorrectParticipants := utils.VerifySubnetHasCorrectParticipants(existingNodes, status.ClusterInfo, existingSubnetID)
-=======
 			subnetIDs := status.ClusterInfo.GetSubnets()
 			createdSubnetIDString := subnetIDs[0]
 			subnetHasCorrectParticipants := utils.VerifySubnetHasCorrectParticipants(log, existingNodes, status.ClusterInfo, createdSubnetIDString)
->>>>>>> e1590b50
 			gomega.Ω(subnetHasCorrectParticipants).Should(gomega.Equal(true))
 		})
 
