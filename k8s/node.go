package k8s

import (
	"github.com/ava-labs/avalanche-network-runner/api"
	k8sapi "github.com/ava-labs/avalanchego-operator/api/v1alpha1"
	"github.com/ava-labs/avalanchego/ids"
)

// ObjectSpec is the K8s-specifc object config. This is the "implementation-specic config"
// for the K8s-based network runner. See struct Config in network/node/node.go.
type ObjectSpec struct {
	Namespace  string `json:"namespace"`  // The kubernetes Namespace
	Identifier string `json:"identifier"` // Identifies this network in the cluster
	Kind       string `json:"kind"`       // Identifies the object Kind for the operator
	APIVersion string `json:"apiVersion"` // The APIVersion of the kubernetes object
	Image      string `json:"image"`      // The docker image to use
	Tag        string `json:"tag"`        // The docker tag to use
	Genesis    string `json:"genesis"`    // The genesis conf file for all nodes
}

// Node is a Avalanchego representation on k8s
type Node struct {
	// This node's AvalancheGo node ID
	nodeID ids.ShortID
	// Unique name of this node
	name string
	// URI of this node from Kubernetes
	uri string
	// Use to send API calls to this node
	client api.Client
	// K8s description of this node
	k8sObj *k8sapi.Avalanchego
}

// GetAPIClient returns the client to access the avalanchego API
func (n *Node) GetAPIClient() api.Client {
	return n.client
}

// GetName returns the string representation of this node
func (n *Node) GetName() string {
	return n.name
}

// GetNodeID returns the ShortID for this node
func (n *Node) GetNodeID() ids.ShortID {
	return n.nodeID
}

// GetURI returns the k8s URI to talk to the node
func (n *Node) GetURI() string {
	return n.uri
}

<<<<<<< HEAD
// Return API access url
func (n *K8sNode) GetAPIURL() string {
	return ""
}

// Return staking url
func (n *K8sNode) GetStakingURL() string {
	return ""
=======
// GetK8sObject returns the kubernetes object representing a node in the kubernetes cluster
func (n *Node) GetK8sObject() *k8sapi.Avalanchego {
	return n.k8sObj
>>>>>>> 85471c43
}<|MERGE_RESOLUTION|>--- conflicted
+++ resolved
@@ -52,18 +52,17 @@
 	return n.uri
 }
 
-<<<<<<< HEAD
 // Return API access url
-func (n *K8sNode) GetAPIURL() string {
+func (n *Node) GetAPIURL() string {
 	return ""
 }
 
 // Return staking url
-func (n *K8sNode) GetStakingURL() string {
+func (n *Node) GetStakingURL() string {
 	return ""
-=======
+}
+
 // GetK8sObject returns the kubernetes object representing a node in the kubernetes cluster
 func (n *Node) GetK8sObject() *k8sapi.Avalanchego {
 	return n.k8sObj
->>>>>>> 85471c43
 }