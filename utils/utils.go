package utils

import (
	"encoding/json"
	"errors"
	"fmt"
	"io/fs"
	"os"
	"time"

<<<<<<< HEAD
	rpcb "github.com/MetalBlockchain/metal-network-runner/rpcpb"
	"github.com/MetalBlockchain/metalgo/ids"
	"github.com/MetalBlockchain/metalgo/staking"
=======
	rpcb "github.com/ava-labs/avalanche-network-runner/rpcpb"
	"github.com/ava-labs/avalanche-network-runner/ux"
	"github.com/ava-labs/avalanchego/ids"
	"github.com/ava-labs/avalanchego/staking"
	"github.com/ava-labs/avalanchego/utils/logging"
>>>>>>> 36d96d5e
)

const (
	genesisNetworkIDKey = "networkID"
	dirTimestampFormat  = "20060102_150405"
)

func ToNodeID(stakingKey, stakingCert []byte) (ids.NodeID, error) {
	cert, err := staking.LoadTLSCertFromBytes(stakingKey, stakingCert)
	if err != nil {
		return ids.EmptyNodeID, err
	}
	nodeID := ids.NodeIDFromCert(cert.Leaf)
	return nodeID, nil
}

// Returns the network ID in the given genesis
func NetworkIDFromGenesis(genesis []byte) (uint32, error) {
	genesisMap := map[string]interface{}{}
	if err := json.Unmarshal(genesis, &genesisMap); err != nil {
		return 0, fmt.Errorf("couldn't unmarshal genesis: %w", err)
	}
	networkIDIntf, ok := genesisMap[genesisNetworkIDKey]
	if !ok {
		return 0, fmt.Errorf("couldn't find key %q in genesis", genesisNetworkIDKey)
	}
	networkID, ok := networkIDIntf.(float64)
	if !ok {
		return 0, fmt.Errorf("expected float64 but got %T", networkIDIntf)
	}
	return uint32(networkID), nil
}

var (
<<<<<<< HEAD
	ErrInvalidExecPath        = errors.New("metal exec is invalid")
	ErrNotExists              = errors.New("metal exec not exists")
	ErrNotExistsPlugin        = errors.New("plugin exec not exists")
	ErrNotExistsPluginGenesis = errors.New("plugin genesis not exists")
=======
	ErrInvalidExecPath = errors.New("avalanche exec is invalid")
	ErrNotExists       = errors.New("avalanche exec not exists")
	ErrNotExistsPlugin = errors.New("plugin exec not exists")
>>>>>>> 36d96d5e
)

func CheckExecPath(exec string) error {
	if exec == "" {
		return ErrInvalidExecPath
	}
	_, err := os.Stat(exec)
	if err != nil {
		if errors.Is(err, fs.ErrNotExist) {
			return ErrNotExists
		}
		return fmt.Errorf("failed to stat exec %q (%w)", exec, err)
	}
	return nil
}

func CheckPluginPath(pluginExec string) error {
	var err error
	if _, err = os.Stat(pluginExec); err != nil {
		if errors.Is(err, fs.ErrNotExist) {
			return ErrNotExistsPlugin
		}
		return fmt.Errorf("failed to stat plugin exec %q (%w)", pluginExec, err)
	}

	return nil
}

func VMID(vmName string) (ids.ID, error) {
	if len(vmName) > 32 {
		return ids.Empty, fmt.Errorf("VM name must be <= 32 bytes, found %d", len(vmName))
	}
	b := make([]byte, 32)
	copy(b, []byte(vmName))
	return ids.ToID(b)
}

func MkDirWithTimestamp(dirPrefix string) (string, error) {
	currentTime := time.Now().Format(dirTimestampFormat)
	dirName := dirPrefix + "_" + currentTime
	return dirName, os.MkdirAll(dirName, os.ModePerm)
}

func VerifySubnetHasCorrectParticipants(
	log logging.Logger,
	subnetParticipants []string,
	cluster *rpcb.ClusterInfo,
	subnetID string,
) bool {
	if cluster != nil {
		participatingNodeNames := cluster.Subnets[subnetID].GetSubnetParticipants().GetNodeNames()

		var nodeIsInList bool
		// Check that all subnet validators are equal to the node IDs added as participant in subnet creation
		for _, node := range subnetParticipants {
			nodeIsInList = false
			for _, subnetValidator := range participatingNodeNames {
				if subnetValidator == node {
					nodeIsInList = true
					break
				}
			}
			if !nodeIsInList {
				ux.Print(log, logging.Red.Wrap(fmt.Sprintf("VerifySubnetHasCorrectParticipants: %#v", cluster)))
				ux.Print(log, logging.Red.Wrap(fmt.Sprintf("VerifySubnetHasCorrectParticipants: node not in list subnet %q node %q %v %v", subnetID, node, subnetParticipants, participatingNodeNames)))
				return false
			}
		}
		return true
	} else {
		ux.Print(log, logging.Red.Wrap("VerifySubnetHasCorrectParticipants: cluster is nil"))
	}
	return false
}<|MERGE_RESOLUTION|>--- conflicted
+++ resolved
@@ -8,17 +8,11 @@
 	"os"
 	"time"
 
-<<<<<<< HEAD
-	rpcb "github.com/MetalBlockchain/metal-network-runner/rpcpb"
-	"github.com/MetalBlockchain/metalgo/ids"
-	"github.com/MetalBlockchain/metalgo/staking"
-=======
 	rpcb "github.com/ava-labs/avalanche-network-runner/rpcpb"
 	"github.com/ava-labs/avalanche-network-runner/ux"
 	"github.com/ava-labs/avalanchego/ids"
 	"github.com/ava-labs/avalanchego/staking"
 	"github.com/ava-labs/avalanchego/utils/logging"
->>>>>>> 36d96d5e
 )
 
 const (
@@ -53,16 +47,9 @@
 }
 
 var (
-<<<<<<< HEAD
-	ErrInvalidExecPath        = errors.New("metal exec is invalid")
-	ErrNotExists              = errors.New("metal exec not exists")
-	ErrNotExistsPlugin        = errors.New("plugin exec not exists")
-	ErrNotExistsPluginGenesis = errors.New("plugin genesis not exists")
-=======
 	ErrInvalidExecPath = errors.New("avalanche exec is invalid")
 	ErrNotExists       = errors.New("avalanche exec not exists")
 	ErrNotExistsPlugin = errors.New("plugin exec not exists")
->>>>>>> 36d96d5e
 )
 
 func CheckExecPath(exec string) error {
