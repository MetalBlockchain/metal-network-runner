--- conflicted
+++ resolved
@@ -232,15 +232,6 @@
 	ret := &Op{}
 	ret.applyOpts(opts)
 
-<<<<<<< HEAD
-	req := &rpcpb.AddNodeRequest{Name: name}
-	if ret.whitelistedSubnets != "" {
-		req.StartRequest.WhitelistedSubnets = &ret.whitelistedSubnets
-	}
-	if ret.logLevel != "" {
-		req.StartRequest.LogLevel = &ret.logLevel
-	}
-=======
 	req := &rpcpb.AddNodeRequest{
 		Name:         name,
 		StartRequest: &rpcpb.StartRequest{},
@@ -248,17 +239,13 @@
 	if ret.whitelistedSubnets != "" {
 		req.StartRequest.WhitelistedSubnets = &ret.whitelistedSubnets
 	}
->>>>>>> 5ac8afec
 	if ret.execPath != "" {
 		req.StartRequest.ExecPath = ret.execPath
 	}
 	if ret.pluginDir != "" {
 		req.StartRequest.PluginDir = &ret.pluginDir
 	}
-<<<<<<< HEAD
 	req.StartRequest.ChainConfigs = ret.chainConfigs
-=======
->>>>>>> 5ac8afec
 
 	zap.L().Info("add node", zap.String("name", name))
 	return c.controlc.AddNode(ctx, req)
@@ -354,17 +341,11 @@
 	whitelistedSubnets string
 	globalNodeConfig   string
 	rootDataDir        string
-<<<<<<< HEAD
-
-	pluginDir    string
-	customVMs    map[string]string
-	chainConfigs map[string]string
-=======
 	pluginDir          string
 	customVMs          map[string]string
 	customNodeConfigs  map[string]string
 	numSubnets         uint32
->>>>>>> 5ac8afec
+	chainConfigs map[string]string
 }
 
 type OpOption func(*Op)
@@ -418,12 +399,11 @@
 	}
 }
 
-<<<<<<< HEAD
 // Map from chain name to its configuration json contents.
 func WithChainConfigs(chainConfigs map[string]string) OpOption {
 	return func(op *Op) {
 		op.chainConfigs = chainConfigs
-=======
+
 // Map from node name to its custom node config
 func WithCustomNodeConfigs(customNodeConfigs map[string]string) OpOption {
 	return func(op *Op) {
@@ -434,7 +414,6 @@
 func WithNumSubnets(numSubnets uint32) OpOption {
 	return func(op *Op) {
 		op.numSubnets = numSubnets
->>>>>>> 5ac8afec
 	}
 }
 
