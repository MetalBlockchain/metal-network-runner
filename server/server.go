// Copyright (C) 2019-2022, Ava Labs, Inc. All rights reserved.
// See the file LICENSE for licensing terms.

// Package server implements server.
package server

import (
	"context"
	"encoding/json"
	"errors"
	"fmt"
	"io"
	"net"
	"net/http"
	"os"
	"path/filepath"
	"sort"
	"strings"
	"sync"
	"time"

	"github.com/ava-labs/avalanche-network-runner/network"
	"github.com/ava-labs/avalanche-network-runner/network/node"
	"github.com/ava-labs/avalanche-network-runner/rpcpb"
	"github.com/ava-labs/avalanche-network-runner/utils"
	"github.com/ava-labs/avalanchego/message"
	"github.com/ava-labs/avalanchego/snow/networking/router"
	"github.com/ava-labs/avalanchego/utils/logging"
	"github.com/grpc-ecosystem/grpc-gateway/v2/runtime"
	"go.uber.org/zap"
	"google.golang.org/grpc"
	"google.golang.org/grpc/codes"
	"google.golang.org/grpc/credentials/insecure"
	"google.golang.org/grpc/status"
)

type Config struct {
	Port   string
	GwPort string
	// true to disable grpc-gateway server
	GwDisabled          bool
	DialTimeout         time.Duration
	RedirectNodesOutput bool
	SnapshotsDir        string
	LogLevel            logging.Level
}

type Server interface {
	Run(rootCtx context.Context) error
}

type server struct {
	cfg Config
	log logging.Logger

	rootCtx   context.Context
	closeOnce sync.Once
	closed    chan struct{}

	ln               net.Listener
	gRPCServer       *grpc.Server
	gRPCRegisterOnce sync.Once

	gwMux    *runtime.ServeMux
	gwServer *http.Server

	mu          *sync.RWMutex
	clusterInfo *rpcpb.ClusterInfo
	network     *localNetwork

	rpcpb.UnimplementedPingServiceServer
	rpcpb.UnimplementedControlServiceServer
}

var (
	ErrInvalidVMName          = errors.New("invalid VM name")
	ErrInvalidPort            = errors.New("invalid port")
	ErrClosed                 = errors.New("server closed")
	ErrNotEnoughNodesForStart = errors.New("not enough nodes specified for start")
	ErrAlreadyBootstrapped    = errors.New("already bootstrapped")
	ErrNotBootstrapped        = errors.New("not bootstrapped")
	ErrNodeNotFound           = errors.New("node not found")
	ErrPeerNotFound           = errors.New("peer not found")
	ErrStatusCanceled         = errors.New("gRPC stream status canceled")
	ErrNoBlockchainSpec       = errors.New("no blockchain spec was provided")
)

const (
	MinNodes     uint32 = 1
	DefaultNodes uint32 = 5
	stopTimeout         = 2 * time.Second

	rootDataDirPrefix = "network-runner-root-data"
)

// grpc encapsulates the non protocol-related, ANR server domain errors,
// inside grpc.status.Status structs, with status.Code() code.Unknown,
// and original error msg inside status.Message() string
// this aux function is to be used by clients, to check for the appropiate
// ANR domain error kind
func IsServerError(err error, serverError error) bool {
	status := status.Convert(err)
	return status.Code() == codes.Unknown && status.Message() == serverError.Error()
}

func New(cfg Config, log logging.Logger) (Server, error) {
	if cfg.Port == "" || cfg.GwPort == "" {
		return nil, ErrInvalidPort
	}

	ln, err := net.Listen("tcp", cfg.Port)
	if err != nil {
		return nil, err
	}
	srv := &server{
		cfg: cfg,
		log: log,

		closed: make(chan struct{}),

		ln:         ln,
		gRPCServer: grpc.NewServer(),

		mu: new(sync.RWMutex),
	}
	if !cfg.GwDisabled {
		srv.gwMux = runtime.NewServeMux()
		srv.gwServer = &http.Server{
			Addr:    cfg.GwPort,
			Handler: srv.gwMux,
		}
	}

	return srv, nil
}

// Blocking call until server listeners return.
func (s *server) Run(rootCtx context.Context) (err error) {
	s.rootCtx = rootCtx
	s.gRPCRegisterOnce.Do(func() {
		rpcpb.RegisterPingServiceServer(s.gRPCServer, s)
		rpcpb.RegisterControlServiceServer(s.gRPCServer, s)
	})

	gRPCErrc := make(chan error)
	go func() {
		s.log.Info("serving gRPC server", zap.String("port", s.cfg.Port))
		gRPCErrc <- s.gRPCServer.Serve(s.ln)
	}()

	gwErrc := make(chan error)
	if s.cfg.GwDisabled {
		s.log.Info("gRPC gateway server is disabled")
	} else {
		go func() {
			s.log.Info("dialing gRPC server for gRPC gateway", zap.String("port", s.cfg.Port))
			ctx, cancel := context.WithTimeout(rootCtx, s.cfg.DialTimeout)
			gwConn, err := grpc.DialContext(
				ctx,
				"0.0.0.0"+s.cfg.Port,
				grpc.WithBlock(),
				grpc.WithTransportCredentials(insecure.NewCredentials()),
			)
			cancel()
			if err != nil {
				gwErrc <- err
				return
			}
			defer gwConn.Close()

			if err := rpcpb.RegisterPingServiceHandler(rootCtx, s.gwMux, gwConn); err != nil {
				gwErrc <- err
				return
			}
			if err := rpcpb.RegisterControlServiceHandler(rootCtx, s.gwMux, gwConn); err != nil {
				gwErrc <- err
				return
			}

			s.log.Info("serving gRPC gateway", zap.String("port", s.cfg.GwPort))
			gwErrc <- s.gwServer.ListenAndServe()
		}()
	}

	select {
	case <-rootCtx.Done():
		s.log.Warn("root context is done")

		if !s.cfg.GwDisabled {
			s.log.Warn("closed gRPC gateway server", zap.Error(s.gwServer.Close()))
			<-gwErrc
		}

		s.gRPCServer.Stop()
		s.log.Warn("closed gRPC server")
		<-gRPCErrc
		s.log.Warn("gRPC terminated")

	case err = <-gRPCErrc:
		s.log.Warn("gRPC server failed", zap.Error(err))

		if !s.cfg.GwDisabled {
			s.log.Warn("closed gRPC gateway server", zap.Error(s.gwServer.Close()))
			<-gwErrc
		}

	case err = <-gwErrc: // if disabled, this will never be selected
		s.log.Warn("gRPC gateway server failed", zap.Error(err))
		s.gRPCServer.Stop()
		s.log.Warn("closed gRPC server")
		<-gRPCErrc
	}

	if s.network != nil {
		stopCtx, stopCtxCancel := context.WithTimeout(context.Background(), stopTimeout)
		defer stopCtxCancel()
		s.network.stop(stopCtx)
		s.log.Warn("network stopped")
	}

	s.closeOnce.Do(func() {
		close(s.closed)
	})
	return err
}

func (s *server) Ping(ctx context.Context, req *rpcpb.PingRequest) (*rpcpb.PingResponse, error) {
	s.log.Debug("received ping request")
	return &rpcpb.PingResponse{Pid: int32(os.Getpid())}, nil
}

const defaultStartTimeout = 5 * time.Minute

func (s *server) Start(ctx context.Context, req *rpcpb.StartRequest) (*rpcpb.StartResponse, error) {
	// if timeout is too small or not set, default to 5-min
	if deadline, ok := ctx.Deadline(); !ok || time.Until(deadline) < defaultStartTimeout {
		var cancel context.CancelFunc
		ctx, cancel = context.WithTimeout(context.Background(), defaultStartTimeout)
		_ = cancel // don't call since "start" is async, "curl" may not specify timeout
		s.log.Info("received start request with default timeout", zap.String("timeout", defaultStartTimeout.String()))
	} else {
		s.log.Info("received start request with existing timeout", zap.String("timeout", deadline.String()))
	}

	if req.NumNodes == nil {
		n := DefaultNodes
		req.NumNodes = &n
	}
	if *req.NumNodes < MinNodes {
		return nil, ErrNotEnoughNodesForStart
	}
	if err := utils.CheckExecPath(req.GetExecPath()); err != nil {
		return nil, err
	}
	pluginDir := ""
	if req.GetPluginDir() != "" {
		pluginDir = req.GetPluginDir()
	}
	if pluginDir == "" {
		pluginDir = filepath.Join(filepath.Dir(req.GetExecPath()), "plugins")
	}
	chainSpecs := []network.BlockchainSpec{}
	if len(req.GetBlockchainSpecs()) > 0 {
		s.log.Info("plugin-dir:", zap.String("plugin-dir", pluginDir))
		for _, spec := range req.GetBlockchainSpecs() {
			chainSpec, err := getNetworkBlockchainSpec(s.log, spec, true, pluginDir)
			if err != nil {
				return nil, err
			}
			chainSpecs = append(chainSpecs, chainSpec)
		}
	}

	s.mu.Lock()
	defer s.mu.Unlock()

	// If [clusterInfo] is already populated, the server has already been started.
	if s.clusterInfo != nil {
		return nil, ErrAlreadyBootstrapped
	}

	var (
		execPath           = req.GetExecPath()
		numNodes           = req.GetNumNodes()
		whitelistedSubnets = req.GetWhitelistedSubnets()
		rootDataDir        = req.GetRootDataDir()
		pid                = int32(os.Getpid())
		globalNodeConfig   = req.GetGlobalNodeConfig()
		customNodeConfigs  = req.GetCustomNodeConfigs()
		err                error
	)

	if len(rootDataDir) == 0 {
		rootDataDir = os.TempDir()
	}
	rootDataDir = filepath.Join(rootDataDir, rootDataDirPrefix)
	rootDataDir, err = utils.MkDirWithTimestamp(rootDataDir)
	if err != nil {
		return nil, err
	}

	s.clusterInfo = &rpcpb.ClusterInfo{
		Pid:         pid,
		RootDataDir: rootDataDir,
		Healthy:     false,
	}

	s.log.Info("starting",
		zap.String("exec-path", execPath),
		zap.Uint32("num-nodes", numNodes),
		zap.String("whitelisted-subnets", whitelistedSubnets),
		zap.Int32("pid", pid),
		zap.String("root-data-dir", rootDataDir),
		zap.String("plugin-dir", pluginDir),
		zap.Any("chain-configs", req.ChainConfigs),
		zap.String("global-node-config", globalNodeConfig),
	)

	if s.network != nil {
		return nil, ErrAlreadyBootstrapped
	}

	if len(customNodeConfigs) > 0 {
		s.log.Warn("custom node configs have been provided; ignoring the 'number-of-nodes' parameter and setting it to:", zap.Int("number-of-nodes", len(customNodeConfigs)))
		numNodes = uint32(len(customNodeConfigs))
	}

	s.network, err = newLocalNetwork(localNetworkOptions{
		execPath:            execPath,
		rootDataDir:         rootDataDir,
		numNodes:            numNodes,
		whitelistedSubnets:  whitelistedSubnets,
		redirectNodesOutput: s.cfg.RedirectNodesOutput,
		pluginDir:           pluginDir,
		globalNodeConfig:    globalNodeConfig,
		customNodeConfigs:   customNodeConfigs,
		chainConfigs:        req.ChainConfigs,
		upgradeConfigs:      req.UpgradeConfigs,
		subnetConfigs:       req.SubnetConfigs,
		logLevel:            s.cfg.LogLevel,
		reassignPortsIfUsed: req.GetReassignPortsIfUsed(),
		dynamicPorts:        req.GetDynamicPorts(),

		// to block racey restart
		// "s.network.start" runs asynchronously
		// so it would not deadlock with the acquired lock
		// in this "Start" method
		restartMu: s.mu,

		snapshotsDir: s.cfg.SnapshotsDir,
	})
	if err != nil {
		s.network = nil
		s.clusterInfo = nil
		return nil, err
	}

	if err := s.network.start(); err != nil {
		s.log.Warn("start failed to complete", zap.Error(err))
		s.network = nil
		s.clusterInfo = nil
		return nil, err
	}

	// start non-blocking to install local cluster + custom chains (if applicable)
	// the user is expected to poll cluster status
	readyCh := make(chan struct{})
	go s.network.startWait(ctx, chainSpecs, readyCh)

	// update cluster info non-blocking
	// the user is expected to poll this latest information
	// to decide cluster/subnet readiness
	go func() {
		s.waitChAndUpdateClusterInfo("waiting for local cluster readiness", readyCh, false)
		if len(req.GetBlockchainSpecs()) == 0 {
			s.log.Info("no custom chain installation request, skipping its readiness check")
		} else {
			s.waitChAndUpdateClusterInfo("waiting for custom chains readiness", readyCh, true)
		}
	}()

	return &rpcpb.StartResponse{ClusterInfo: s.clusterInfo}, nil
}

func (s *server) waitChAndUpdateClusterInfo(waitMsg string, readyCh chan struct{}, updateCustomVmsInfo bool) {
	s.log.Info(waitMsg)
	select {
	case <-s.closed:
		return
	case <-s.network.stopCh:
		return
	case serr := <-s.network.startErrCh:
		s.log.Warn("async call failed to complete", zap.String("async-call", waitMsg), zap.Error(serr))
		stopCtx, stopCtxCancel := context.WithTimeout(context.Background(), stopTimeout)
		s.network.stop(stopCtx)
		stopCtxCancel()
		s.network = nil
		s.clusterInfo = nil
	case <-readyCh:
		s.mu.Lock()
		s.clusterInfo.Healthy = true
		s.clusterInfo.NodeNames = s.network.nodeNames
		s.clusterInfo.NodeInfos = s.network.nodeInfos
		if updateCustomVmsInfo {
			s.clusterInfo.CustomChainsHealthy = true
			s.clusterInfo.CustomChains = make(map[string]*rpcpb.CustomChainInfo)
			for chainID, chainInfo := range s.network.customChainIDToInfo {
				s.clusterInfo.CustomChains[chainID.String()] = chainInfo.info
			}
			s.clusterInfo.Subnets = s.network.subnets
		}
		s.mu.Unlock()
	}
}

func getNetworkBlockchainSpec(
	log logging.Logger,
	spec *rpcpb.BlockchainSpec,
	isNewEmptyNetwork bool,
	pluginDir string,
) (network.BlockchainSpec, error) {
	if isNewEmptyNetwork && spec.SubnetId != nil {
		return network.BlockchainSpec{}, errors.New("blockchain subnet id must be nil if starting a new empty network")
	}
	vmName := spec.VmName
	log.Info("checking custom chain's VM ID before installation", zap.String("id", vmName))
	vmID, err := utils.VMID(vmName)
	if err != nil {
		log.Warn("failed to convert VM name to VM ID", zap.String("vm-name", vmName), zap.Error(err))
		return network.BlockchainSpec{}, ErrInvalidVMName
	}
	if err := utils.CheckPluginPaths(
		filepath.Join(pluginDir, vmID.String()),
		spec.Genesis,
	); err != nil {
		return network.BlockchainSpec{}, err
	}
	genesisBytes, err := os.ReadFile(spec.Genesis)
	if err != nil {
		return network.BlockchainSpec{}, err
	}
	var chainConfigBytes []byte
	if spec.ChainConfig != "" {
		chainConfigBytes, err = os.ReadFile(spec.ChainConfig)
		if err != nil {
			return network.BlockchainSpec{}, err
		}
	}
	var networkUpgradeBytes []byte
	if spec.NetworkUpgrade != "" {
		networkUpgradeBytes, err = os.ReadFile(spec.NetworkUpgrade)
		if err != nil {
			return network.BlockchainSpec{}, err
		}
	}
	var subnetConfigBytes []byte
	if spec.SubnetConfig != "" {
		subnetConfigBytes, err = os.ReadFile(spec.SubnetConfig)
		if err != nil {
			return network.BlockchainSpec{}, err
		}
	}
	perNodeChainConfig := map[string][]byte{}
	if spec.PerNodeChainConfig != "" {
		perNodeChainConfigBytes, err := os.ReadFile(spec.PerNodeChainConfig)
		if err != nil {
			return network.BlockchainSpec{}, err
		}
		perNodeChainConfigMap := map[string]interface{}{}
		if err := json.Unmarshal(perNodeChainConfigBytes, &perNodeChainConfigMap); err != nil {
			return network.BlockchainSpec{}, err
		}
		for nodeName, cfg := range perNodeChainConfigMap {
			cfgBytes, err := json.Marshal(cfg)
			if err != nil {
				return network.BlockchainSpec{}, err
			}
			perNodeChainConfig[nodeName] = cfgBytes
		}
	}
	return network.BlockchainSpec{
<<<<<<< HEAD
		VmName:             vmName,
		Genesis:            genesisBytes,
		ChainConfig:        chainConfigBytes,
		NetworkUpgrade:     networkUpgradeBytes,
		SubnetConfig:       subnetConfigBytes,
		SubnetId:           spec.SubnetId,
		PerNodeChainConfig: perNodeChainConfig,
=======
		VmName:          vmName,
		Genesis:         genesisBytes,
		ChainConfig:     chainConfigBytes,
		NetworkUpgrade:  networkUpgradeBytes,
		SubnetConfig:    subnetConfigBytes,
		SubnetId:        spec.SubnetId,
		BlockchainAlias: spec.BlockchainAlias,
>>>>>>> 5509895f
	}, nil
}

func (s *server) CreateBlockchains(
	ctx context.Context,
	req *rpcpb.CreateBlockchainsRequest,
) (*rpcpb.CreateBlockchainsResponse, error) {
	// if timeout is too small or not set, default to 5-min
	if deadline, ok := ctx.Deadline(); !ok || time.Until(deadline) < defaultStartTimeout {
		var cancel context.CancelFunc
		ctx, cancel = context.WithTimeout(context.Background(), defaultStartTimeout)
		_ = cancel // don't call since "start" is async, "curl" may not specify timeout
		s.log.Info("received start request with default timeout", zap.String("timeout", defaultStartTimeout.String()))
	} else {
		s.log.Info("received start request with existing timeout", zap.String("timeout", deadline.String()))
	}

	s.log.Debug("CreateBlockchains")
	if info := s.getClusterInfo(); info == nil {
		return nil, ErrNotBootstrapped
	}

	if len(req.GetBlockchainSpecs()) == 0 {
		return nil, ErrNoBlockchainSpec
	}

	chainSpecs := []network.BlockchainSpec{}
	for _, spec := range req.GetBlockchainSpecs() {
		chainSpec, err := getNetworkBlockchainSpec(s.log, spec, false, s.network.pluginDir)
		if err != nil {
			return nil, err
		}
		chainSpecs = append(chainSpecs, chainSpec)
	}

	// check that defined subnets exist
	subnetsMap := map[string]struct{}{}
	for _, subnet := range s.clusterInfo.Subnets {
		subnetsMap[subnet] = struct{}{}
	}
	for _, chainSpec := range chainSpecs {
		if chainSpec.SubnetId != nil {
			_, ok := subnetsMap[*chainSpec.SubnetId]
			if !ok {
				return nil, fmt.Errorf("subnet id %q does not exits", *chainSpec.SubnetId)
			}
		}
	}

	s.mu.Lock()
	defer s.mu.Unlock()

	// if there will be a restart, network will not be healthy
	// until finishing
	for _, chainSpec := range chainSpecs {
		if chainSpec.SubnetId == nil {
			s.clusterInfo.Healthy = false
		}
	}

	s.clusterInfo.CustomChainsHealthy = false

	// start non-blocking to install custom chains (if applicable)
	// the user is expected to poll cluster status
	readyCh := make(chan struct{})
	go s.network.createBlockchains(ctx, chainSpecs, readyCh)

	// update cluster info non-blocking
	// the user is expected to poll this latest information
	// to decide cluster/subnet readiness
	go func() {
		s.waitChAndUpdateClusterInfo("waiting for custom chains readiness", readyCh, true)
	}()

	return &rpcpb.CreateBlockchainsResponse{ClusterInfo: s.clusterInfo}, nil
}

func (s *server) CreateSubnets(ctx context.Context, req *rpcpb.CreateSubnetsRequest) (*rpcpb.CreateSubnetsResponse, error) {
	// if timeout is too small or not set, default to 5-min
	if deadline, ok := ctx.Deadline(); !ok || time.Until(deadline) < defaultStartTimeout {
		var cancel context.CancelFunc
		ctx, cancel = context.WithTimeout(context.Background(), defaultStartTimeout)
		_ = cancel // don't call since "start" is async, "curl" may not specify timeout
		s.log.Info("received start request with default timeout", zap.String("timeout", defaultStartTimeout.String()))
	} else {
		s.log.Info("received start request with existing timeout", zap.String("timeout", deadline.String()))
	}

	s.log.Debug("CreateSubnets", zap.Uint32("num-subnets", req.GetNumSubnets()))

	if info := s.getClusterInfo(); info == nil {
		return nil, ErrNotBootstrapped
	}

	// default behaviour without args is to create one subnet
	numSubnets := req.GetNumSubnets()
	if numSubnets == 0 {
		numSubnets = 1
	}

	s.log.Info("waiting for local cluster readiness")
	if err := s.network.waitForLocalClusterReady(ctx); err != nil {
		return nil, err
	}

	s.mu.Lock()
	defer s.mu.Unlock()

	s.clusterInfo.Healthy = false
	s.clusterInfo.CustomChainsHealthy = false

	// start non-blocking to add subnets
	// the user is expected to poll cluster status
	readyCh := make(chan struct{})
	go s.network.createSubnets(ctx, numSubnets, readyCh)

	// update cluster info non-blocking
	// the user is expected to poll this latest information
	// to decide cluster/subnet readiness
	go func() {
		s.waitChAndUpdateClusterInfo("waiting for custom chains readiness", readyCh, true)
	}()

	return &rpcpb.CreateSubnetsResponse{ClusterInfo: s.clusterInfo}, nil
}

func (s *server) Health(ctx context.Context, req *rpcpb.HealthRequest) (*rpcpb.HealthResponse, error) {
	s.log.Debug("health")
	if info := s.getClusterInfo(); info == nil {
		return nil, ErrNotBootstrapped
	}

	s.log.Info("waiting for local cluster readiness")
	if err := s.network.waitForLocalClusterReady(ctx); err != nil {
		return nil, err
	}

	s.mu.Lock()
	defer s.mu.Unlock()

	s.clusterInfo.NodeNames = s.network.nodeNames
	s.clusterInfo.NodeInfos = s.network.nodeInfos
	s.clusterInfo.Healthy = true

	return &rpcpb.HealthResponse{ClusterInfo: s.clusterInfo}, nil
}

func (s *server) URIs(ctx context.Context, req *rpcpb.URIsRequest) (*rpcpb.URIsResponse, error) {
	s.log.Debug("uris")
	info := s.getClusterInfo()
	if info == nil {
		return nil, ErrNotBootstrapped
	}
	uris := make([]string, 0, len(info.NodeInfos))
	for _, i := range info.NodeInfos {
		uris = append(uris, i.Uri)
	}
	sort.Strings(uris)
	return &rpcpb.URIsResponse{Uris: uris}, nil
}

func (s *server) Status(ctx context.Context, req *rpcpb.StatusRequest) (*rpcpb.StatusResponse, error) {
	s.log.Debug("received status request")
	info := s.getClusterInfo()
	if info == nil {
		return nil, ErrNotBootstrapped
	}
	return &rpcpb.StatusResponse{ClusterInfo: info}, nil
}

func (s *server) StreamStatus(req *rpcpb.StreamStatusRequest, stream rpcpb.ControlService_StreamStatusServer) (err error) {
	s.log.Info("received bootstrap status request")
	if s.getClusterInfo() == nil {
		return ErrNotBootstrapped
	}

	interval := time.Duration(req.PushInterval)

	// returns this method, then server closes the stream
	s.log.Info("pushing status updates to the stream", zap.String("interval", interval.String()))
	wg := sync.WaitGroup{}
	wg.Add(1)
	go func() {
		s.sendLoop(stream, interval)
		wg.Done()
	}()

	errc := make(chan error, 1)
	go func() {
		rerr := s.recvLoop(stream)
		if rerr != nil {
			if isClientCanceled(stream.Context().Err(), rerr) {
				s.log.Warn("failed to receive status request from gRPC stream due to client cancellation", zap.Error(rerr))
			} else {
				s.log.Warn("failed to receive status request from gRPC stream", zap.Error(rerr))
			}
		}
		errc <- rerr
	}()

	select {
	case err = <-errc:
		if errors.Is(err, context.Canceled) {
			err = ErrStatusCanceled
		}
	case <-stream.Context().Done():
		err = stream.Context().Err()
		if errors.Is(err, context.Canceled) {
			err = ErrStatusCanceled
		}
	}

	wg.Wait()
	return err
}

func (s *server) sendLoop(stream rpcpb.ControlService_StreamStatusServer, interval time.Duration) {
	s.log.Info("start status send loop")

	tc := time.NewTicker(1)
	defer tc.Stop()

	for {
		select {
		case <-s.rootCtx.Done():
			return
		case <-s.closed:
			return
		case <-tc.C:
			tc.Reset(interval)
		}

		s.log.Debug("sending cluster info")
		if err := stream.Send(&rpcpb.StreamStatusResponse{ClusterInfo: s.getClusterInfo()}); err != nil {
			if isClientCanceled(stream.Context().Err(), err) {
				s.log.Debug("client stream canceled", zap.Error(err))
				return
			}
			s.log.Warn("failed to send an event", zap.Error(err))
			return
		}
	}
}

func (s *server) recvLoop(stream rpcpb.ControlService_StreamStatusServer) error {
	s.log.Info("start status receive loop")

	for {
		select {
		case <-s.rootCtx.Done():
			return s.rootCtx.Err()
		case <-s.closed:
			return ErrClosed
		default:
		}

		// receive data from stream
		req := new(rpcpb.StatusRequest)
		err := stream.RecvMsg(req)
		if errors.Is(err, io.EOF) {
			s.log.Debug("received EOF from client; returning to close the stream from server side")
			return nil
		}
		if err != nil {
			return err
		}
	}
}

func (s *server) AddNode(ctx context.Context, req *rpcpb.AddNodeRequest) (*rpcpb.AddNodeResponse, error) {
	s.log.Debug("received add node request", zap.String("name", req.Name))

	if info := s.getClusterInfo(); info == nil {
		return nil, ErrNotBootstrapped
	}

	s.mu.Lock()
	defer s.mu.Unlock()

	nodeFlags := map[string]interface{}{}
	if req.GetNodeConfig() != "" {
		if err := json.Unmarshal([]byte(req.GetNodeConfig()), &nodeFlags); err != nil {
			return nil, err
		}
	}

	nodeConfig := node.Config{
		Name:               req.Name,
		Flags:              nodeFlags,
		BinaryPath:         req.ExecPath,
		RedirectStdout:     s.cfg.RedirectNodesOutput,
		RedirectStderr:     s.cfg.RedirectNodesOutput,
		ChainConfigFiles:   req.ChainConfigs,
		UpgradeConfigFiles: req.UpgradeConfigs,
		SubnetConfigFiles:  req.SubnetConfigs,
	}

	if _, err := s.network.nw.AddNode(nodeConfig); err != nil {
		return nil, err
	}

	if err := s.network.updateNodeInfo(); err != nil {
		return nil, err
	}

	s.clusterInfo.NodeNames = s.network.nodeNames
	s.clusterInfo.NodeInfos = s.network.nodeInfos

	return &rpcpb.AddNodeResponse{ClusterInfo: s.clusterInfo}, nil
}

func (s *server) RemoveNode(ctx context.Context, req *rpcpb.RemoveNodeRequest) (*rpcpb.RemoveNodeResponse, error) {
	s.log.Debug("received remove node request", zap.String("name", req.Name))
	if info := s.getClusterInfo(); info == nil {
		return nil, ErrNotBootstrapped
	}

	s.mu.Lock()
	defer s.mu.Unlock()

	if err := s.network.nw.RemoveNode(ctx, req.Name); err != nil {
		return nil, err
	}

	if err := s.network.updateNodeInfo(); err != nil {
		return nil, err
	}

	s.clusterInfo.NodeNames = s.network.nodeNames
	s.clusterInfo.NodeInfos = s.network.nodeInfos

	return &rpcpb.RemoveNodeResponse{ClusterInfo: s.clusterInfo}, nil
}

func (s *server) RestartNode(ctx context.Context, req *rpcpb.RestartNodeRequest) (*rpcpb.RestartNodeResponse, error) {
	s.log.Debug("received restart node request", zap.String("name", req.Name))
	if info := s.getClusterInfo(); info == nil {
		return nil, ErrNotBootstrapped
	}

	s.mu.Lock()
	defer s.mu.Unlock()

	if err := s.network.nw.RestartNode(
		ctx,
		req.Name,
		req.GetExecPath(),
		req.GetWhitelistedSubnets(),
		req.GetChainConfigs(),
		req.GetUpgradeConfigs(),
		req.GetSubnetConfigs(),
	); err != nil {
		return nil, err
	}

	if err := s.network.updateNodeInfo(); err != nil {
		return nil, err
	}

	s.clusterInfo.NodeNames = s.network.nodeNames
	s.clusterInfo.NodeInfos = s.network.nodeInfos

	return &rpcpb.RestartNodeResponse{ClusterInfo: s.clusterInfo}, nil
}

func (s *server) Stop(ctx context.Context, req *rpcpb.StopRequest) (*rpcpb.StopResponse, error) {
	s.log.Debug("received stop request")

	s.mu.Lock()
	defer s.mu.Unlock()

	if s.network == nil {
		return nil, ErrNotBootstrapped
	}

	info := s.clusterInfo
	if info == nil {
		info = &rpcpb.ClusterInfo{}
	}

	s.network.stop(ctx)
	s.network = nil
	s.clusterInfo = nil

	info.Healthy = false
	return &rpcpb.StopResponse{ClusterInfo: info}, nil
}

var _ router.InboundHandler = &loggingInboundHandler{}

type loggingInboundHandler struct {
	nodeName string
	log      logging.Logger
}

func (lh *loggingInboundHandler) HandleInbound(_ context.Context, m message.InboundMessage) {
	lh.log.Debug("inbound handler received a message", zap.String("message", m.Op().String()), zap.String("node-name", lh.nodeName))
}

func (s *server) AttachPeer(ctx context.Context, req *rpcpb.AttachPeerRequest) (*rpcpb.AttachPeerResponse, error) {
	s.log.Debug("received attach peer request")
	info := s.getClusterInfo()
	if info == nil {
		return nil, ErrNotBootstrapped
	}

	s.mu.Lock()
	defer s.mu.Unlock()

	node, err := s.network.nw.GetNode(req.NodeName)
	if err != nil {
		return nil, err
	}

	lh := &loggingInboundHandler{nodeName: req.NodeName, log: s.log}
	newPeer, err := node.AttachPeer(ctx, lh)
	if err != nil {
		return nil, err
	}

	newPeerID := newPeer.ID().String()

	s.log.Debug("new peer is attached to", zap.String("peer-ID", newPeerID), zap.String("node-name", node.GetName()))

	if s.clusterInfo.AttachedPeerInfos == nil {
		s.clusterInfo.AttachedPeerInfos = make(map[string]*rpcpb.ListOfAttachedPeerInfo)
	}
	peerInfo := &rpcpb.AttachedPeerInfo{Id: newPeerID}
	if v, ok := s.clusterInfo.AttachedPeerInfos[req.NodeName]; ok {
		v.Peers = append(v.Peers, peerInfo)
	} else {
		s.clusterInfo.AttachedPeerInfos[req.NodeName] = &rpcpb.ListOfAttachedPeerInfo{
			Peers: []*rpcpb.AttachedPeerInfo{peerInfo},
		}
	}

	return &rpcpb.AttachPeerResponse{ClusterInfo: info, AttachedPeerInfo: peerInfo}, nil
}

func (s *server) SendOutboundMessage(ctx context.Context, req *rpcpb.SendOutboundMessageRequest) (*rpcpb.SendOutboundMessageResponse, error) {
	s.log.Debug("received send outbound message request")
	info := s.getClusterInfo()
	if info == nil {
		return nil, ErrNotBootstrapped
	}

	node, err := s.network.nw.GetNode(req.NodeName)
	if err != nil {
		return nil, err
	}

	sent, err := node.SendOutboundMessage(ctx, req.PeerId, req.Bytes, req.Op)
	return &rpcpb.SendOutboundMessageResponse{Sent: sent}, err
}

func (s *server) LoadSnapshot(ctx context.Context, req *rpcpb.LoadSnapshotRequest) (*rpcpb.LoadSnapshotResponse, error) {
	// if timeout is too small or not set, default to 5-min
	if deadline, ok := ctx.Deadline(); !ok || time.Until(deadline) < defaultStartTimeout {
		var cancel context.CancelFunc
		ctx, cancel = context.WithTimeout(context.Background(), defaultStartTimeout)
		_ = cancel // don't call since "start" is async, "curl" may not specify timeout
		s.log.Info("received start request with default timeout", zap.String("timeout", defaultStartTimeout.String()))
	} else {
		s.log.Info("received start request with existing timeout", zap.String("timeout", deadline.String()))
	}

	s.mu.Lock()
	defer s.mu.Unlock()

	// If [clusterInfo] is already populated, the server has already been started.
	if s.clusterInfo != nil {
		return nil, ErrAlreadyBootstrapped
	}

	var (
		pid = int32(os.Getpid())
		err error
	)

	rootDataDir := req.GetRootDataDir()
	if len(rootDataDir) == 0 {
		rootDataDir = os.TempDir()
	}
	rootDataDir = filepath.Join(rootDataDir, rootDataDirPrefix)
	rootDataDir, err = utils.MkDirWithTimestamp(rootDataDir)
	if err != nil {
		return nil, err
	}

	s.clusterInfo = &rpcpb.ClusterInfo{
		Pid:         pid,
		RootDataDir: rootDataDir,
		Healthy:     false,
	}

	s.log.Info("starting", zap.Int32("pid", pid), zap.String("root-data-dir", rootDataDir))

	if s.network != nil {
		return nil, ErrAlreadyBootstrapped
	}

	s.network, err = newLocalNetwork(localNetworkOptions{
		execPath:            req.GetExecPath(),
		pluginDir:           req.GetPluginDir(),
		rootDataDir:         rootDataDir,
		chainConfigs:        req.ChainConfigs,
		upgradeConfigs:      req.UpgradeConfigs,
		subnetConfigs:       req.SubnetConfigs,
		globalNodeConfig:    req.GetGlobalNodeConfig(),
		logLevel:            s.cfg.LogLevel,
		reassignPortsIfUsed: req.GetReassignPortsIfUsed(),

		// to block racey restart
		// "s.network.start" runs asynchronously
		// so it would not deadlock with the acquired lock
		// in this "Start" method
		restartMu: s.mu,

		snapshotsDir: s.cfg.SnapshotsDir,
	})
	if err != nil {
		return nil, err
	}

	// blocking load snapshot to soon get not found snapshot errors
	if err := s.network.loadSnapshot(ctx, req.SnapshotName); err != nil {
		s.log.Warn("snapshot load failed to complete", zap.Error(err))
		s.network = nil
		s.clusterInfo = nil
		return nil, err
	}

	// start non-blocking wait to load snapshot results
	// the user is expected to poll cluster status
	readyCh := make(chan struct{})
	go s.network.loadSnapshotWait(ctx, readyCh)

	// update cluster info non-blocking
	// the user is expected to poll this latest information
	// to decide cluster/subnet readiness
	go func() {
		s.waitChAndUpdateClusterInfo("waiting for local cluster readiness", readyCh, true)
	}()

	return &rpcpb.LoadSnapshotResponse{ClusterInfo: s.clusterInfo}, nil
}

func (s *server) SaveSnapshot(ctx context.Context, req *rpcpb.SaveSnapshotRequest) (*rpcpb.SaveSnapshotResponse, error) {
	s.log.Info("received save snapshot request", zap.String("snapshot-name", req.SnapshotName))
	info := s.getClusterInfo()
	if info == nil {
		return nil, ErrNotBootstrapped
	}

	s.mu.Lock()
	defer s.mu.Unlock()

	snapshotPath, err := s.network.nw.SaveSnapshot(ctx, req.SnapshotName)
	if err != nil {
		s.log.Warn("snapshot save failed to complete", zap.Error(err))
		return nil, err
	}
	s.network = nil
	s.clusterInfo = nil

	return &rpcpb.SaveSnapshotResponse{SnapshotPath: snapshotPath}, nil
}

func (s *server) RemoveSnapshot(ctx context.Context, req *rpcpb.RemoveSnapshotRequest) (*rpcpb.RemoveSnapshotResponse, error) {
	s.log.Info("received remove snapshot request", zap.String("snapshot-name", req.SnapshotName))
	info := s.getClusterInfo()
	if info == nil {
		return nil, ErrNotBootstrapped
	}

	if err := s.network.nw.RemoveSnapshot(req.SnapshotName); err != nil {
		s.log.Warn("snapshot remove failed to complete", zap.Error(err))
		return nil, err
	}
	return &rpcpb.RemoveSnapshotResponse{}, nil
}

func (s *server) GetSnapshotNames(ctx context.Context, req *rpcpb.GetSnapshotNamesRequest) (*rpcpb.GetSnapshotNamesResponse, error) {
	s.log.Info("get snapshot names")
	info := s.getClusterInfo()
	if info == nil {
		return nil, ErrNotBootstrapped
	}

	snapshotNames, err := s.network.nw.GetSnapshotNames()
	if err != nil {
		return nil, err
	}
	return &rpcpb.GetSnapshotNamesResponse{SnapshotNames: snapshotNames}, nil
}

func (s *server) getClusterInfo() *rpcpb.ClusterInfo {
	s.mu.RLock()
	info := s.clusterInfo
	s.mu.RUnlock()
	return info
}

func isClientCanceled(ctxErr error, err error) bool {
	if ctxErr != nil {
		return true
	}

	ev, ok := status.FromError(err)
	if !ok {
		return false
	}

	switch ev.Code() {
	case codes.Canceled, codes.DeadlineExceeded:
		// client-side context cancel or deadline exceeded
		// "rpc error: code = Canceled desc = context canceled"
		// "rpc error: code = DeadlineExceeded desc = context deadline exceeded"
		return true
	case codes.Unavailable:
		msg := ev.Message()
		// client-side context cancel or deadline exceeded with TLS ("http2.errClientDisconnected")
		// "rpc error: code = Unavailable desc = client disconnected"
		if msg == "client disconnected" {
			return true
		}
		// "grpc/transport.ClientTransport.CloseStream" on canceled streams
		// "rpc error: code = Unavailable desc = stream error: stream ID 21; CANCEL")
		if strings.HasPrefix(msg, "stream error: ") && strings.HasSuffix(msg, "; CANCEL") {
			return true
		}
	}
	return false
}<|MERGE_RESOLUTION|>--- conflicted
+++ resolved
@@ -479,23 +479,14 @@
 		}
 	}
 	return network.BlockchainSpec{
-<<<<<<< HEAD
 		VmName:             vmName,
 		Genesis:            genesisBytes,
 		ChainConfig:        chainConfigBytes,
 		NetworkUpgrade:     networkUpgradeBytes,
 		SubnetConfig:       subnetConfigBytes,
 		SubnetId:           spec.SubnetId,
+		BlockchainAlias:    spec.BlockchainAlias,
 		PerNodeChainConfig: perNodeChainConfig,
-=======
-		VmName:          vmName,
-		Genesis:         genesisBytes,
-		ChainConfig:     chainConfigBytes,
-		NetworkUpgrade:  networkUpgradeBytes,
-		SubnetConfig:    subnetConfigBytes,
-		SubnetId:        spec.SubnetId,
-		BlockchainAlias: spec.BlockchainAlias,
->>>>>>> 5509895f
 	}, nil
 }
 
