// Copyright (C) 2019-2022, Ava Labs, Inc. All rights reserved.
// See the file LICENSE for licensing terms.

package server

import (
	"context"
	"encoding/json"
	"fmt"
	"os"
	"path/filepath"
	"sort"
	"strings"
	"sync"

	"github.com/ava-labs/avalanche-network-runner/local"
	"github.com/ava-labs/avalanche-network-runner/network"
	"github.com/ava-labs/avalanche-network-runner/network/node"
	"github.com/ava-labs/avalanche-network-runner/rpcpb"
	"github.com/ava-labs/avalanche-network-runner/utils/constants"
	"github.com/ava-labs/avalanche-network-runner/ux"
	"github.com/ava-labs/avalanchego/config"
	"github.com/ava-labs/avalanchego/ids"
	avago_constants "github.com/ava-labs/avalanchego/utils/constants"
	"github.com/ava-labs/avalanchego/utils/logging"
	"golang.org/x/exp/maps"
)

const (
	prometheusConfFname  = "prometheus.yaml"
	prometheusConfCommon = `global:
  scrape_interval: 15s
  evaluation_interval: 15s
scrape_configs:
  - job_name: prometheus
    static_configs:
      - targets: 
        - localhost:9090
  - job_name: avalanchego-machine
    static_configs:
     - targets: 
       - localhost:9100
       labels:
         alias: machine
  - job_name: avalanchego
    metrics_path: /ext/metrics
    static_configs:
      - targets:
`
)

type localNetwork struct {
	lock sync.Mutex
	log  logging.Logger

	execPath  string
	pluginDir string

	cfg network.Config

	nw network.Network

	nodeInfos map[string]*rpcpb.NodeInfo

	options localNetworkOptions

	// map from blockchain ID to blockchain info
	customChainIDToInfo map[ids.ID]chainInfo

	// Closed when [stop] is called.
	stopCh   chan struct{}
	stopOnce sync.Once

<<<<<<< HEAD
	subnets map[string]subnetInfo
=======
	subnets []string
	// map from subnet ID to list of participating node ids
	subnetParticipants map[string][]string

	prometheusConfPath string
>>>>>>> e1590b50
}

type chainInfo struct {
	info         *rpcpb.CustomChainInfo
	subnetID     ids.ID
	blockchainID ids.ID
}

type subnetInfo struct {
	isElastic          bool
	subnetParticipants []string
}

type localNetworkOptions struct {
	execPath            string
	rootDataDir         string
	numNodes            uint32
	trackSubnets        string
	redirectNodesOutput bool
	globalNodeConfig    string

	pluginDir         string
	customNodeConfigs map[string]string

	// chain configs to be added to the network, besides the ones in default config, or saved snapshot
	chainConfigs map[string]string
	// upgrade configs to be added to the network, besides the ones in default config, or saved snapshot
	upgradeConfigs map[string]string
	// subnet configs to be added to the network, besides the ones in default config, or saved snapshot
	subnetConfigs map[string]string

	snapshotsDir string

	logLevel logging.Level

	reassignPortsIfUsed bool

	dynamicPorts bool
}

func newLocalNetwork(opts localNetworkOptions) (*localNetwork, error) {
	logFactory := logging.NewFactory(logging.Config{
		RotatingWriterConfig: logging.RotatingWriterConfig{
			Directory: opts.rootDataDir,
		},
		LogLevel:     opts.logLevel,
		DisplayLevel: opts.logLevel,
	})
	logger, err := logFactory.Make(constants.LogNameMain)
	if err != nil {
		return nil, err
	}

	return &localNetwork{
		log:                 logger,
		execPath:            opts.execPath,
		pluginDir:           opts.pluginDir,
		options:             opts,
		customChainIDToInfo: make(map[ids.ID]chainInfo),
		stopCh:              make(chan struct{}),
		nodeInfos:           make(map[string]*rpcpb.NodeInfo),
		subnets:             make(map[string]subnetInfo),
	}, nil
}

// TODO document.
// Assumes [lc.lock] is held.
func (lc *localNetwork) createConfig() error {
	cfg, err := local.NewDefaultConfigNNodes(lc.options.execPath, lc.options.numNodes)
	if err != nil {
		return err
	}

	var globalConfig map[string]interface{}

	if lc.options.globalNodeConfig != "" {
		if err := json.Unmarshal([]byte(lc.options.globalNodeConfig), &globalConfig); err != nil {
			return err
		}
	}

	// set flags applied to all nodes
	for k, v := range globalConfig {
		cfg.Flags[k] = v
	}

	if lc.pluginDir != "" {
		cfg.Flags[config.PluginDirKey] = lc.pluginDir
	}

	for i := range cfg.NodeConfigs {
		// NOTE: Naming convention for node names is currently `node` + number, i.e. `node1,node2,node3,...node101`
		nodeName := fmt.Sprintf("node%d", i+1)

		cfg.NodeConfigs[i].Name = nodeName

		for k, v := range lc.options.chainConfigs {
			cfg.NodeConfigs[i].ChainConfigFiles[k] = v
		}
		for k, v := range lc.options.upgradeConfigs {
			cfg.NodeConfigs[i].UpgradeConfigFiles[k] = v
		}
		for k, v := range lc.options.subnetConfigs {
			cfg.NodeConfigs[i].SubnetConfigFiles[k] = v
		}

		if cfg.NodeConfigs[i].Flags == nil {
			cfg.NodeConfigs[i].Flags = map[string]interface{}{}
		}

		if lc.options.dynamicPorts {
			// remove http port defined in local network config, to get dynamic port generation
			delete(cfg.NodeConfigs[i].Flags, config.HTTPPortKey)
			delete(cfg.NodeConfigs[i].Flags, config.StakingPortKey)
		}

		if lc.options.trackSubnets != "" {
			cfg.NodeConfigs[i].Flags[config.TrackSubnetsKey] = lc.options.trackSubnets
		}

		cfg.NodeConfigs[i].BinaryPath = lc.execPath
		cfg.NodeConfigs[i].RedirectStdout = lc.options.redirectNodesOutput
		cfg.NodeConfigs[i].RedirectStderr = lc.options.redirectNodesOutput

		// set flags applied to the specific node
		var customNodeConfig map[string]interface{}
		if lc.options.customNodeConfigs != nil && lc.options.customNodeConfigs[nodeName] != "" {
			if err := json.Unmarshal([]byte(lc.options.customNodeConfigs[nodeName]), &customNodeConfig); err != nil {
				return err
			}
		}
		for k, v := range customNodeConfig {
			cfg.NodeConfigs[i].Flags[k] = v
		}
	}

	lc.cfg = cfg
	return nil
}

// Creates a network and sets [lc.nw] to it.
// Assumes [lc.lock] isn't held.
func (lc *localNetwork) Start(ctx context.Context) error {
	lc.lock.Lock()
	defer lc.lock.Unlock()

	ctx, cancel := context.WithCancel(ctx)
	defer cancel()

	go func(ctx context.Context) {
		select {
		case <-lc.stopCh:
			// The network is stopped; return from method calls below.
			cancel()
		case <-ctx.Done():
			// This method is done. Don't leak [ctx].
		}
	}(ctx)

	if err := lc.createConfig(); err != nil {
		return err
	}

	ux.Print(lc.log, logging.Blue.Wrap(logging.Bold.Wrap("create and run local network")))
	nw, err := local.NewNetwork(lc.log, lc.cfg, lc.options.rootDataDir, lc.options.snapshotsDir, lc.options.reassignPortsIfUsed)
	if err != nil {
		return err
	}
	lc.nw = nw

	// node info is already available
	if err := lc.updateNodeInfo(); err != nil {
		return err
	}

	if err := lc.awaitHealthyAndUpdateNetworkInfo(ctx); err != nil {
		return err
	}

	return nil
}

// Creates the blockchains specified in [chainSpecs].
// Assumes [lc.lock] isn't held.
func (lc *localNetwork) CreateChains(
	ctx context.Context,
	chainSpecs []network.BlockchainSpec, // VM name + genesis bytes
) ([]ids.ID, error) {
	lc.lock.Lock()
	defer lc.lock.Unlock()

	ctx, cancel := context.WithCancel(ctx)
	defer cancel()

	go func(ctx context.Context) {
		select {
		case <-lc.stopCh:
			// The network is stopped; return from method calls below.
			cancel()
		case <-ctx.Done():
			// This method is done. Don't leak [ctx].
		}
	}(ctx)

	if len(chainSpecs) == 0 {
		return nil, nil
	}

	if err := lc.awaitHealthyAndUpdateNetworkInfo(ctx); err != nil {
		return nil, err
	}

	chainIDs, err := lc.nw.CreateBlockchains(ctx, chainSpecs)
	if err != nil {
		return nil, err
	}

	if err := lc.awaitHealthyAndUpdateNetworkInfo(ctx); err != nil {
		return nil, err
	}

	return chainIDs, nil
}

// Creates the given number of subnets.
// Assumes [lc.lock] isn't held.
func (lc *localNetwork) CreateSubnets(ctx context.Context, subnetSpecs []network.SubnetSpec) ([]ids.ID, error) {
	lc.lock.Lock()
	defer lc.lock.Unlock()

	if len(subnetSpecs) == 0 {
		ux.Print(lc.log, logging.Orange.Wrap(logging.Bold.Wrap("no subnets specified...")))
		return nil, nil
	}

	ctx, cancel := context.WithCancel(ctx)
	defer cancel()

	go func(ctx context.Context) {
		select {
		case <-lc.stopCh:
			// The network is stopped; return from method calls below.
			cancel()
		case <-ctx.Done():
			// This method is done. Don't leak [ctx].
		}
	}(ctx)

	if err := lc.awaitHealthyAndUpdateNetworkInfo(ctx); err != nil {
		return nil, err
	}

	subnetIDs, err := lc.nw.CreateSubnets(ctx, subnetSpecs)
	if err != nil {
		return nil, err
	}

	if err := lc.awaitHealthyAndUpdateNetworkInfo(ctx); err != nil {
		return nil, err
	}

	ux.Print(lc.log, logging.Green.Wrap(logging.Bold.Wrap("finished adding subnets")))
	return subnetIDs, nil
}

// Loads a snapshot and sets [l.nw] to the network created from the snapshot.
// Assumes [lc.lock] isn't held.
func (lc *localNetwork) LoadSnapshot(snapshotName string) error {
	lc.lock.Lock()
	defer lc.lock.Unlock()

	ux.Print(lc.log, logging.Blue.Wrap(logging.Bold.Wrap("create and run local network from snapshot")))

	var globalNodeConfig map[string]interface{}
	if lc.options.globalNodeConfig != "" {
		if err := json.Unmarshal([]byte(lc.options.globalNodeConfig), &globalNodeConfig); err != nil {
			return err
		}
	}

	nw, err := local.NewNetworkFromSnapshot(
		lc.log,
		snapshotName,
		lc.options.rootDataDir,
		lc.options.snapshotsDir,
		lc.execPath,
		lc.pluginDir,
		lc.options.chainConfigs,
		lc.options.upgradeConfigs,
		lc.options.subnetConfigs,
		globalNodeConfig,
		lc.options.reassignPortsIfUsed,
	)
	if err != nil {
		return err
	}
	lc.nw = nw

	if err := lc.updateNodeInfo(); err != nil {
		return err
	}

	return nil
}

// Populates [lc.customChainIDToInfo] for all chains other than those on
// the Primary Network (P-Chain, X-Chain, C-Chain.)
// Populates [lc.subnets] with all subnets that exist.
// Doesn't contain the Primary network.
// Assumes [lc.lock] is held.
func (lc *localNetwork) updateSubnetInfo(ctx context.Context) error {
	nodes, err := lc.nw.GetAllNodes()
	if err != nil {
		return err
	}
	minAPIPortNumber := uint16(local.MaxPort)
	var node node.Node
	for _, n := range nodes {
		if n.GetPaused() {
			continue
		}
		if n.GetAPIPort() < minAPIPortNumber {
			minAPIPortNumber = n.GetAPIPort()
			node = n
		}
	}

	blockchains, err := node.GetAPIClient().PChainAPI().GetBlockchains(ctx)
	if err != nil {
		return err
	}

	for _, blockchain := range blockchains {
		if blockchain.Name == "C-Chain" || blockchain.Name == "X-Chain" {
			continue
		}
		lc.customChainIDToInfo[blockchain.ID] = chainInfo{
			info: &rpcpb.CustomChainInfo{
				ChainName: blockchain.Name,
				VmId:      blockchain.VMID.String(),
				SubnetId:  blockchain.SubnetID.String(),
				ChainId:   blockchain.ID.String(),
			},
			subnetID:     blockchain.SubnetID,
			blockchainID: blockchain.ID,
		}
	}

	subnets, err := node.GetAPIClient().PChainAPI().GetSubnets(ctx, nil)
	if err != nil {
		return err
	}

	subnetIDList := []string{}
	for _, subnet := range subnets {
		if subnet.ID != avago_constants.PlatformChainID {
			subnetIDList = append(subnetIDList, subnet.ID.String())
		}
	}

	for _, subnetID := range subnetIDList {
		createdSubnetID, err := ids.FromString(subnetID)
		if err != nil {
			return err
		}
		vdrs, err := node.GetAPIClient().PChainAPI().GetCurrentValidators(ctx, createdSubnetID, nil)
		if err != nil {
			return err
		}
		var nodeNameList []string

		for _, node := range vdrs {
			for nodeName, nodeInfo := range lc.nodeInfos {
				if nodeInfo.Id == node.NodeID.String() {
					nodeNameList = append(nodeNameList, nodeName)
				}
			}
		}
		lc.subnets[subnetID] = subnetInfo{isElastic: false, subnetParticipants: nodeNameList}
	}

	for chainID, chainInfo := range lc.customChainIDToInfo {
		vs, err := node.GetAPIClient().PChainAPI().GetCurrentValidators(ctx, chainInfo.subnetID, nil)
		if err != nil {
			return err
		}
		nodeNames := []string{}
		for _, v := range vs {
			for nodeName, nodeInfo := range lc.nodeInfos {
				if v.NodeID.String() == nodeInfo.Id {
					nodeNames = append(nodeNames, nodeName)
				}
			}
		}
		if len(nodeNames) != len(vs) {
			return fmt.Errorf("not all subnet validators are in network for subnet %s", chainInfo.subnetID.String())
		}

		sort.Strings(nodeNames)
		for _, nodeName := range nodeNames {
			nodeInfo := lc.nodeInfos[nodeName]
			if nodeInfo.Paused {
				continue
			}
			lc.log.Info(fmt.Sprintf(logging.LightBlue.Wrap("[blockchain RPC for %q] \"%s/ext/bc/%s\""), chainInfo.info.VmId, nodeInfo.GetUri(), chainID))
		}
	}

	return nil
}

// Assumes [lc.lock] isn't held.
func (lc *localNetwork) AwaitHealthyAndUpdateNetworkInfo(ctx context.Context) error {
	lc.lock.Lock()
	defer lc.lock.Unlock()

	return lc.awaitHealthyAndUpdateNetworkInfo(ctx)
}

// Returns nil when [lc.nw] reports healthy.
// Updates node and subnet info.
// Assumes [lc.lock] is held.
func (lc *localNetwork) awaitHealthyAndUpdateNetworkInfo(ctx context.Context) error {
	ux.Print(lc.log, logging.Blue.Wrap(logging.Bold.Wrap("waiting for all nodes to report healthy...")))

	if err := lc.nw.Healthy(ctx); err != nil {
		return err
	}

	if err := lc.updateNodeInfo(); err != nil {
		return err
	}

	if err := lc.updateSubnetInfo(ctx); err != nil {
		return err
	}

	nodeNames := maps.Keys(lc.nodeInfos)
	sort.Strings(nodeNames)
	for _, nodeName := range nodeNames {
		nodeInfo := lc.nodeInfos[nodeName]
		if nodeInfo.Paused {
			continue
		}
		lc.log.Debug(fmt.Sprintf(logging.Cyan.Wrap("node-info: node-name %s, node-ID: %s, URI: %s"), nodeName, nodeInfo.Id, nodeInfo.Uri))
	}

	return nil
}

// Assumes [lc.lock] isn't held.
func (lc *localNetwork) UpdateNodeInfo() error {
	lc.lock.Lock()
	defer lc.lock.Unlock()

	return lc.updateNodeInfo()
}

// Populates [lc.nodeNames] and [lc.nodeInfos] for
// all nodes in this network.
// Assumes [lc.lock] is held.
func (lc *localNetwork) updateNodeInfo() error {
	nodes, err := lc.nw.GetAllNodes()
	if err != nil {
		return err
	}

	lc.nodeInfos = make(map[string]*rpcpb.NodeInfo)
	for name, node := range nodes {
		trackSubnets, err := node.GetFlag(config.TrackSubnetsKey)
		if err != nil {
			return err
		}

		lc.nodeInfos[name] = &rpcpb.NodeInfo{
			Name:               node.GetName(),
			Uri:                fmt.Sprintf("http://%s:%d", node.GetURL(), node.GetAPIPort()),
			Id:                 node.GetNodeID().String(),
			ExecPath:           node.GetBinaryPath(),
			LogDir:             node.GetLogsDir(),
			DbDir:              node.GetDbDir(),
			Config:             []byte(node.GetConfigFile()),
			PluginDir:          node.GetPluginDir(),
			WhitelistedSubnets: trackSubnets,
			Paused:             node.GetPaused(),
		}

		// update default exec and pluginDir if empty (snapshots started without these params)
		if lc.execPath == "" {
			lc.execPath = node.GetBinaryPath()
		}
		if lc.pluginDir == "" {
			lc.pluginDir = node.GetPluginDir()
		}
	}
	return lc.generatePrometheusConf()
}

func (lc *localNetwork) generatePrometheusConf() error {
	if lc.prometheusConfPath == "" {
		lc.prometheusConfPath = filepath.Join(lc.options.rootDataDir, prometheusConfFname)
		lc.log.Info(fmt.Sprintf(logging.Cyan.Wrap("prometheus conf file %s"), lc.prometheusConfPath))
	}
	prometheusConf := prometheusConfCommon
	for _, nodeInfo := range lc.nodeInfos {
		if !nodeInfo.Paused {
			prometheusConf += "        - " + strings.TrimPrefix(nodeInfo.Uri, "http://") + "\n"
		}
	}
	file, err := os.Create(lc.prometheusConfPath)
	if err != nil {
		return err
	}
	defer file.Close()
	_, err = file.Write([]byte(prometheusConf))
	return err
}

// Assumes [lc.lock] isn't held.
func (lc *localNetwork) Stop(ctx context.Context) {
	lc.stopOnce.Do(func() {
		close(lc.stopCh) // Stop in-flight method executions

		lc.lock.Lock()
		defer lc.lock.Unlock()

		if lc.nw != nil {
			err := lc.nw.Stop(ctx)
			msg := "terminated network"
			if err != nil {
				msg += fmt.Sprintf(" (error %v)", err)
			}
			ux.Print(lc.log, logging.Red.Wrap(msg))
		}
	})
}<|MERGE_RESOLUTION|>--- conflicted
+++ resolved
@@ -71,15 +71,9 @@
 	stopCh   chan struct{}
 	stopOnce sync.Once
 
-<<<<<<< HEAD
 	subnets map[string]subnetInfo
-=======
-	subnets []string
-	// map from subnet ID to list of participating node ids
-	subnetParticipants map[string][]string
 
 	prometheusConfPath string
->>>>>>> e1590b50
 }
 
 type chainInfo struct {
