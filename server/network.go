// Copyright (C) 2019-2022, Ava Labs, Inc. All rights reserved.
// See the file LICENSE for licensing terms.

package server

import (
	"context"
	"encoding/json"
	"fmt"
	"path/filepath"
	"sort"
	"sync"

	"github.com/MetalBlockchain/metal-network-runner/local"
	"github.com/MetalBlockchain/metal-network-runner/network"
	"github.com/MetalBlockchain/metal-network-runner/rpcpb"
	"github.com/MetalBlockchain/metal-network-runner/utils/constants"
	"github.com/MetalBlockchain/metal-network-runner/ux"
	"github.com/MetalBlockchain/metalgo/config"
	"github.com/MetalBlockchain/metalgo/ids"
	avago_constants "github.com/MetalBlockchain/metalgo/utils/constants"
	"github.com/MetalBlockchain/metalgo/utils/logging"
)

type localNetwork struct {
	log logging.Logger

	execPath  string
	pluginDir string

	cfg network.Config

	nw network.Network

	nodeNames []string

	nodeInfos map[string]*rpcpb.NodeInfo

	options localNetworkOptions

	// map from blockchain ID to blockchain info
	customChainIDToInfo map[ids.ID]chainInfo

	stopCh         chan struct{}
	startDoneCh    chan struct{}
	startErrCh     chan error
	startCtxCancel context.CancelFunc // allow the Start context to be cancelled

	stopOnce sync.Once

	subnets []string
}

type chainInfo struct {
	info         *rpcpb.CustomChainInfo
	subnetID     ids.ID
	blockchainID ids.ID
}

type localNetworkOptions struct {
	execPath            string
	rootDataDir         string
	numNodes            uint32
	trackSubnets        string
	redirectNodesOutput bool
	globalNodeConfig    string

	pluginDir         string
	customNodeConfigs map[string]string

	// chain configs to be added to the network, besides the ones in default config, or saved snapshot
	chainConfigs map[string]string
	// upgrade configs to be added to the network, besides the ones in default config, or saved snapshot
	upgradeConfigs map[string]string
	// subnet configs to be added to the network, besides the ones in default config, or saved snapshot
	subnetConfigs map[string]string

	snapshotsDir string

	logLevel logging.Level

	reassignPortsIfUsed bool

	dynamicPorts bool
}

func newLocalNetwork(opts localNetworkOptions) (*localNetwork, error) {
	lcfg := logging.Config{
		LogLevel:     opts.logLevel,
		DisplayLevel: opts.logLevel,
	}
	lcfg.Directory = opts.rootDataDir
	logFactory := logging.NewFactory(lcfg)
	logger, err := logFactory.Make(constants.LogNameMain)
	if err != nil {
		return nil, err
	}

	return &localNetwork{
		log: logger,

		execPath: opts.execPath,

		pluginDir: opts.pluginDir,

		options: opts,

		customChainIDToInfo: make(map[ids.ID]chainInfo),

		stopCh:      make(chan struct{}),
		startDoneCh: make(chan struct{}),
		startErrCh:  make(chan error, 1),

		nodeInfos: make(map[string]*rpcpb.NodeInfo),
		nodeNames: []string{},
	}, nil
}

func (lc *localNetwork) createConfig() error {
	cfg, err := local.NewDefaultConfigNNodes(lc.options.execPath, lc.options.numNodes)
	if err != nil {
		return err
	}

	var globalConfig map[string]interface{}

	if lc.options.globalNodeConfig != "" {
		if err := json.Unmarshal([]byte(lc.options.globalNodeConfig), &globalConfig); err != nil {
			return err
		}
	}

	// set flags applied to all nodes
	for k, v := range globalConfig {
		cfg.Flags[k] = v
	}

	if lc.pluginDir != "" {
		cfg.Flags[config.PluginDirKey] = lc.pluginDir
	}

	for i := range cfg.NodeConfigs {
		// NOTE: Naming convention for node names is currently `node` + number, i.e. `node1,node2,node3,...node101`
		nodeName := fmt.Sprintf("node%d", i+1)
		logDir := filepath.Join(lc.options.rootDataDir, nodeName, "log")
		dbDir := filepath.Join(lc.options.rootDataDir, nodeName, "db-dir")

		lc.nodeNames = append(lc.nodeNames, nodeName)
		cfg.NodeConfigs[i].Name = nodeName

		for k, v := range lc.options.chainConfigs {
			cfg.NodeConfigs[i].ChainConfigFiles[k] = v
		}
		for k, v := range lc.options.upgradeConfigs {
			cfg.NodeConfigs[i].UpgradeConfigFiles[k] = v
		}
		for k, v := range lc.options.subnetConfigs {
			cfg.NodeConfigs[i].SubnetConfigFiles[k] = v
		}

		if cfg.NodeConfigs[i].Flags == nil {
			cfg.NodeConfigs[i].Flags = map[string]interface{}{}
		}

<<<<<<< HEAD
		// metalgo expects buildDir (parent dir of pluginDir) to be provided at cmdline
		buildDir, err := getBuildDir(lc.execPath, lc.pluginDir)
		if err != nil {
			return err
		}

=======
>>>>>>> 3e9584d3
		if lc.options.dynamicPorts {
			// remove http port defined in local network config, to get dynamic port generation
			delete(cfg.NodeConfigs[i].Flags, config.HTTPPortKey)
			delete(cfg.NodeConfigs[i].Flags, config.StakingPortKey)
		}

		cfg.NodeConfigs[i].Flags[config.LogsDirKey] = logDir
		cfg.NodeConfigs[i].Flags[config.DBPathKey] = dbDir

		if lc.options.trackSubnets != "" {
			cfg.NodeConfigs[i].Flags[config.TrackSubnetsKey] = lc.options.trackSubnets
		}

		cfg.NodeConfigs[i].BinaryPath = lc.execPath
		cfg.NodeConfigs[i].RedirectStdout = lc.options.redirectNodesOutput
		cfg.NodeConfigs[i].RedirectStderr = lc.options.redirectNodesOutput

		// set flags applied to the specific node
		var customNodeConfig map[string]interface{}
		if lc.options.customNodeConfigs != nil && lc.options.customNodeConfigs[nodeName] != "" {
			if err := json.Unmarshal([]byte(lc.options.customNodeConfigs[nodeName]), &customNodeConfig); err != nil {
				return err
			}
		}
		for k, v := range customNodeConfig {
			cfg.NodeConfigs[i].Flags[k] = v
		}
	}

	lc.cfg = cfg
	return nil
}

func (lc *localNetwork) start() error {
	if err := lc.createConfig(); err != nil {
		return err
	}

	ux.Print(lc.log, logging.Blue.Wrap(logging.Bold.Wrap("create and run local network")))
	nw, err := local.NewNetwork(lc.log, lc.cfg, lc.options.rootDataDir, lc.options.snapshotsDir, lc.options.reassignPortsIfUsed)
	if err != nil {
		return err
	}
	lc.nw = nw

	// node info is already available
	if err := lc.updateNodeInfo(); err != nil {
		return err
	}

	return nil
}

func (lc *localNetwork) startWait(
	argCtx context.Context,
	chainSpecs []network.BlockchainSpec, // VM name + genesis bytes
	readyCh chan struct{}, // messaged when initial network is healthy, closed when subnet installations are complete
) {
	defer close(lc.startDoneCh)

	// start triggers a series of different time consuming actions
	// (in case of subnets: create a wallet, create subnets, issue txs, etc.)
	// We may need to cancel the context, for example if the client hits Ctrl-C
	var ctx context.Context
	ctx, lc.startCtxCancel = context.WithCancel(argCtx)

	if err := lc.waitForLocalClusterReady(ctx); err != nil {
		lc.startErrCh <- err
		return
	}

	readyCh <- struct{}{}

	lc.createBlockchains(ctx, chainSpecs, readyCh)
}

func (lc *localNetwork) createBlockchains(
	argCtx context.Context,
	chainSpecs []network.BlockchainSpec, // VM name + genesis bytes
	createBlockchainsReadyCh chan struct{}, // closed when subnet installations are complete
) {
	// createBlockchains triggers a series of different time consuming actions
	// (in case of subnets: create a wallet, create subnets, issue txs, etc.)
	// We may need to cancel the context, for example if the client hits Ctrl-C
	var ctx context.Context
	ctx, lc.startCtxCancel = context.WithCancel(argCtx)

	if len(chainSpecs) == 0 {
		close(createBlockchainsReadyCh)
		return
	}

	if err := lc.waitForLocalClusterReady(ctx); err != nil {
		lc.startErrCh <- err
		return
	}

	if err := lc.nw.CreateBlockchains(ctx, chainSpecs); err != nil {
		lc.startErrCh <- err
		return
	}

	if err := lc.updateNodeInfo(); err != nil {
		lc.startErrCh <- err
		return
	}

	if err := lc.waitForLocalClusterReady(ctx); err != nil {
		lc.startErrCh <- err
		return
	}

	if err := lc.updateSubnetInfo(ctx); err != nil {
		lc.startErrCh <- err
		return
	}

	close(createBlockchainsReadyCh)
}

func (lc *localNetwork) createSubnets(
	argCtx context.Context,
	numSubnets uint32,
	createSubnetsReadyCh chan struct{}, // closed when subnet installations are complete
) {
	// start triggers a series of different time consuming actions
	// (in case of subnets: create a wallet, create subnets, issue txs, etc.)
	// We may need to cancel the context, for example if the client hits Ctrl-C
	var ctx context.Context
	ctx, lc.startCtxCancel = context.WithCancel(argCtx)

	if numSubnets == 0 {
		ux.Print(lc.log, logging.Orange.Wrap(logging.Bold.Wrap("no subnets specified...")))
		return
	}

	if err := lc.waitForLocalClusterReady(ctx); err != nil {
		lc.startErrCh <- err
		return
	}

	if err := lc.nw.CreateSubnets(ctx, numSubnets); err != nil {
		lc.startErrCh <- err
		return
	}

	if err := lc.waitForLocalClusterReady(ctx); err != nil {
		lc.startErrCh <- err
		return
	}

	if err := lc.updateNodeInfo(); err != nil {
		lc.startErrCh <- err
		return
	}

	if err := lc.updateSubnetInfo(ctx); err != nil {
		lc.startErrCh <- err
	}

	ux.Print(lc.log, logging.Green.Wrap(logging.Bold.Wrap("finished adding subnets")))

	close(createSubnetsReadyCh)
}

func (lc *localNetwork) loadSnapshot(
	_ context.Context,
	snapshotName string,
) error {
	ux.Print(lc.log, logging.Blue.Wrap(logging.Bold.Wrap("create and run local network from snapshot")))

	var globalNodeConfig map[string]interface{}
	if lc.options.globalNodeConfig != "" {
		if err := json.Unmarshal([]byte(lc.options.globalNodeConfig), &globalNodeConfig); err != nil {
			return err
		}
	}

	nw, err := local.NewNetworkFromSnapshot(
		lc.log,
		snapshotName,
		lc.options.rootDataDir,
		lc.options.snapshotsDir,
		lc.execPath,
		lc.pluginDir,
		lc.options.chainConfigs,
		lc.options.upgradeConfigs,
		lc.options.subnetConfigs,
		globalNodeConfig,
		lc.options.reassignPortsIfUsed,
	)
	if err != nil {
		return err
	}
	lc.nw = nw

	// node info is already available
	if err := lc.updateNodeInfo(); err != nil {
		return err
	}

	return nil
}

func (lc *localNetwork) loadSnapshotWait(ctx context.Context, loadSnapshotReadyCh chan struct{}) {
	defer close(lc.startDoneCh)
	if err := lc.waitForLocalClusterReady(ctx); err != nil {
		lc.startErrCh <- err
		return
	}
	if err := lc.updateSubnetInfo(ctx); err != nil {
		lc.startErrCh <- err
		return
	}
	close(loadSnapshotReadyCh)
}

func (lc *localNetwork) updateSubnetInfo(ctx context.Context) error {
	node, err := lc.nw.GetNode(lc.nodeNames[0])
	if err != nil {
		return err
	}
	blockchains, err := node.GetAPIClient().PChainAPI().GetBlockchains(ctx)
	if err != nil {
		return err
	}
	for _, blockchain := range blockchains {
		if blockchain.Name != "C-Chain" && blockchain.Name != "X-Chain" {
			lc.customChainIDToInfo[blockchain.ID] = chainInfo{
				info: &rpcpb.CustomChainInfo{
					ChainName: blockchain.Name,
					VmId:      blockchain.VMID.String(),
					SubnetId:  blockchain.SubnetID.String(),
					ChainId:   blockchain.ID.String(),
				},
				subnetID:     blockchain.SubnetID,
				blockchainID: blockchain.ID,
			}
		}
	}
	subnets, err := node.GetAPIClient().PChainAPI().GetSubnets(ctx, nil)
	if err != nil {
		return err
	}
	lc.subnets = []string{}
	for _, subnet := range subnets {
		if subnet.ID != avago_constants.PlatformChainID {
			lc.subnets = append(lc.subnets, subnet.ID.String())
		}
	}
	for _, nodeName := range lc.nodeNames {
		nodeInfo := lc.nodeInfos[nodeName]
		for chainID, chainInfo := range lc.customChainIDToInfo {
			lc.log.Info(fmt.Sprintf(logging.LightBlue.Wrap("[blockchain RPC for %q] \"%s/ext/bc/%s\""), chainInfo.info.VmId, nodeInfo.GetUri(), chainID))
		}
	}
	return nil
}

func (lc *localNetwork) waitForLocalClusterReady(ctx context.Context) error {
	ux.Print(lc.log, logging.Blue.Wrap(logging.Bold.Wrap("waiting for all nodes to report healthy...")))

	if err := lc.nw.Healthy(ctx); err != nil {
		return err
	}

	for _, name := range lc.nodeNames {
		nodeInfo := lc.nodeInfos[name]
		lc.log.Info(fmt.Sprintf(logging.Cyan.Wrap("node-info: node-name %s, node-ID: %s, URI: %s"), name, nodeInfo.Id, nodeInfo.Uri))
	}
	return nil
}

func (lc *localNetwork) updateNodeInfo() error {
	nodes, err := lc.nw.GetAllNodes()
	if err != nil {
		return err
	}
	nodeNames := []string{}
	for name := range nodes {
		nodeNames = append(nodeNames, name)
	}
	sort.Strings(nodeNames)
	lc.nodeNames = nodeNames
	lc.nodeInfos = make(map[string]*rpcpb.NodeInfo)
	for _, name := range lc.nodeNames {
		node := nodes[name]
		trackSubnets, err := node.GetFlag(config.TrackSubnetsKey)
		if err != nil {
			return err
		}

		lc.nodeInfos[name] = &rpcpb.NodeInfo{
			Name:               node.GetName(),
			Uri:                fmt.Sprintf("http://%s:%d", node.GetURL(), node.GetAPIPort()),
			Id:                 node.GetNodeID().String(),
			ExecPath:           node.GetBinaryPath(),
			LogDir:             node.GetLogsDir(),
			DbDir:              node.GetDbDir(),
			Config:             []byte(node.GetConfigFile()),
			PluginDir:          node.GetPluginDir(),
			WhitelistedSubnets: trackSubnets,
		}

		// update default exec and pluginDir if empty (snapshots started without this params)
		if lc.execPath == "" {
			lc.execPath = node.GetBinaryPath()
		}
		if lc.pluginDir == "" {
			lc.pluginDir = node.GetPluginDir()
		}
	}
	return nil
}

func (lc *localNetwork) stop(ctx context.Context) {
	lc.stopOnce.Do(func() {
		close(lc.stopCh)
		// cancel possible concurrent still running start
		if lc.startCtxCancel != nil {
			lc.startCtxCancel()
		}
		serr := lc.nw.Stop(ctx)
		<-lc.startDoneCh
		ux.Print(lc.log, logging.Red.Wrap("terminated network %s"), serr)
	})
}<|MERGE_RESOLUTION|>--- conflicted
+++ resolved
@@ -162,15 +162,6 @@
 			cfg.NodeConfigs[i].Flags = map[string]interface{}{}
 		}
 
-<<<<<<< HEAD
-		// metalgo expects buildDir (parent dir of pluginDir) to be provided at cmdline
-		buildDir, err := getBuildDir(lc.execPath, lc.pluginDir)
-		if err != nil {
-			return err
-		}
-
-=======
->>>>>>> 3e9584d3
 		if lc.options.dynamicPorts {
 			// remove http port defined in local network config, to get dynamic port generation
 			delete(cfg.NodeConfigs[i].Flags, config.HTTPPortKey)
