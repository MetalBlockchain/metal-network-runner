--- conflicted
+++ resolved
@@ -106,13 +106,9 @@
 	// Create the given numbers of subnets
 	CreateSubnets(context.Context, []SubnetSpec) ([]ids.ID, error)
 	// Transform subnet into elastic subnet
-<<<<<<< HEAD
-	TransformSubnet(context.Context, []ElasticSubnetSpec) ([]ids.ID, []ids.ID, error)
-	// Add a validator into an elastic subnet
+	TransformSubnet(context.Context, []ElasticSubnetSpec) ([]ids.ID, error)
+  // Add a validator into an elastic subnet
 	AddPermissionlessValidator(context.Context, []PermissionlessValidatorSpec) error
-=======
-	TransformSubnet(context.Context, []ElasticSubnetSpec) ([]ids.ID, error)
 	// Get the elastic subnet tx id for the given subnet id
 	GetElasticSubnetID(context.Context, ids.ID) (ids.ID, error)
->>>>>>> acdd638e
 }